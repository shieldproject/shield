package route

import (
	"encoding/json"
	"fmt"
	"io"
	"net/http"

	"github.com/starkandwayne/goutils/log"
)

type Request struct {
	Req  *http.Request
	Args []string

	w    http.ResponseWriter
	done bool
}

func (r *Request) String() string {
	return fmt.Sprintf("%s %s", r.Req.Method, r.Req.URL.Path)
}

func (r *Request) Success(msg string, args ...interface{}) {
	r.OK(struct {
		Ok string `json:"ok"`
	}{Ok: fmt.Sprintf(msg, args...)})
}

func (r *Request) OK(resp interface{}) {
	if r.done {
		log.Errorf("%s handler bug: called OK() a second time, or after having called Fail()", r)
		return
	}

	r.w.Header().Set("Content-Type", "application/json")

	b, err := json.Marshal(resp)
	if err != nil {
		log.Errorf("%s errored, trying to marshal a JSON error response: %s", r, err)
		r.Fail(Oops(err, "an unknown error has occurred"))
		return
	}

	log.Debugf("%s responding with HTTP 200, payload [%s]", r, string(b))
	r.w.WriteHeader(200)
	fmt.Fprintf(r.w, "%s\n", string(b))
	r.done = true
}

func (r *Request) Fail(e Error) {
	if r.done {
		log.Errorf("%s handler bug: called Fail() a second time, or after having called OK()", r)
		return
	}

	if e.e != nil {
		log.Errorf("%s errored: %s", r, e.e)
	}
	r.w.Header().Set("Content-Type", "application/json")

	b, err := json.Marshal(e)
	if err != nil {
		log.Errorf("%s %s errored again, trying to marshal a JSON error response: %s", err)
		r.Fail(Oops(err, "an unknown error has occurred"))
		return
	}

	log.Debugf("%s responding with HTTP %d, payload [%s]", r, e.code, string(b))
	r.w.WriteHeader(e.code)
	fmt.Fprintf(r.w, "%s\n", string(b))
	r.done = true
}

//Payload unmarshals the JSON body of this request into the given interface.
// Returns true if successful and false otherwise.
func (r *Request) Payload(v interface{}) bool {
	if r.Req.Body == nil {
		r.Fail(Bad(nil, "no JSON input payload present in request"))
		return false
	}

	if err := json.NewDecoder(r.Req.Body).Decode(v); err != nil && err != io.EOF {
		r.Fail(Bad(err, "invalid JSON input payload present in request"))
		return false
	}

	return true
}

func (r *Request) Param(name, def string) string {
	v, set := r.Req.URL.Query()[name]
	if set {
		return v[0]
	}
	return def
}

func (r *Request) ParamIs(name, want string) bool {
	v, set := r.Req.URL.Query()[name]
	return set && v[0] == want
}

<<<<<<< HEAD
func (r *Request) SetHeader(header, value string) {
	r.w.Header().Add(header, value)
}

func (r *Request) GetHeader(header string) string {
	return r.w.Header().Get(header)
}

func (r *Request) SetCookie(cookie *http.Cookie) {
	http.SetCookie(r.w, cookie)
=======
func (r *Request) Missing(params ...string) bool {
	e := Error{code: 400}

	for len(params) > 1 {
		if params[1] == "" {
			e.Missing = append(e.Missing, params[0])
		}
		params = params[2:]
	}

	if len(params) > 0 {
		log.Errorf("%s called Missing() with an odd number of arguments")
	}

	if len(e.Missing) > 0 {
		r.Fail(e)
		return true
	}

	return false
>>>>>>> 13dbea94
}<|MERGE_RESOLUTION|>--- conflicted
+++ resolved
@@ -101,7 +101,6 @@
 	return set && v[0] == want
 }
 
-<<<<<<< HEAD
 func (r *Request) SetHeader(header, value string) {
 	r.w.Header().Add(header, value)
 }
@@ -112,7 +111,8 @@
 
 func (r *Request) SetCookie(cookie *http.Cookie) {
 	http.SetCookie(r.w, cookie)
-=======
+}
+
 func (r *Request) Missing(params ...string) bool {
 	e := Error{code: 400}
 
@@ -133,5 +133,4 @@
 	}
 
 	return false
->>>>>>> 13dbea94
 }