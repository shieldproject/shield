--- conflicted
+++ resolved
@@ -1738,11 +1738,9 @@
   line-height 1.4em;
 }
 
-<<<<<<< HEAD
 #user-agent{
   max-width: 200px;
-=======
-
+}
 
 form.scheduling .optgroup {
   display: inline-block;
@@ -1781,5 +1779,4 @@
 form.scheduling .subform {
   display: none;
   margin-left: 4em;
->>>>>>> d4ba545e
 }