--- conflicted
+++ resolved
@@ -9,60 +9,13 @@
     <div id="viewport" class="full"></div>
 
     <script type="text/html" id="tpl--layout"><!-- {{{ -->
-<<<<<<< HEAD
       [[#
         {layout}
-=======
-    [[#
-      {layout}
-
-      The main (authenticated) layout for the UI
-    ]]
-    <div class="story-sidebar">
-      <nav>
-        <li><a href="#!/do/backup">Perform an ad hoc backup</a>
-            <p>Run a backup job whenever you need to, regardless of the job's
-            schedule.</p></li>
-
-        <li><a href="#">Restore data from a backup</a>
-            <p>Restore a protected system back to the state it was in when a
-            backup archive was taken.</p></li>
-
-        <li><a href="#">Configure a new backup job</a>
-            <p>Set up a new protected system, and configure the how, when,
-            and for how long of managing its backup archives.</p></li>
-      </nav>
-
-      <footer>
-        <a target="_blank" href="https://github.com/starkandwayne/shield"><img src="/i/social/github.png"></a>
-        <a target="_blank" href="https://cloudfoundry.slack.com"><img src="/i/social/slack.png"></a>
-        <a target="_blank" href="https://twitter.com/starkandwayne"><img src="/i/social/twitter.png"></a>
-        <p>SHIELD Copyright &copy; 2017 Stark & Wayne</p>
-      </footer>
-    </div>
-    <div class="pane">
-      <div class="hud blk" id="hud">
-        <div class="x5"><div class="inst">
-          <ul>
-            <li class="shield">SHIELD &hellip;</li>
-          </ul>
-        </div></div>
-
-        <div class="x5"><div class="health">
-          <div class="fill"></div>
-        </div></div>
-
-        <div class="x6"><div class="prot">
-          <div class="fill"></div>
-        </div></div>
-      </div>
->>>>>>> ac9caa2d
 
         The main (authenticated) layout for the UI
       ]]
       <div class="story-sidebar">
         <nav>
-<<<<<<< HEAD
           <li><a href="#!/do/backup">Perform an ad hoc backup</a>
               <p>Run a backup job whenever you need to, regardless of the job's
               schedule.</p></li>
@@ -74,22 +27,14 @@
           <li><a href="#">Configure a new backup job</a>
               <p>Set up a new protected system, and configure the how, when,
               and for how long of managing its backup archives.</p></li>
-=======
-          <li><a href="#!/systems">Systems</a></li>
-          <li class="current"><a href="#!/stores">Storage</a></li>
-          <li><a href="#!/policies">Retention</a></li>
-          [[ if ($global.auth.is.system.engineer) { ]]<li><a href="#!/admin">Admin</a></li>[[ } ]]
         </nav>
-      </div>
-
-      <div class="nav">
-        <nav>
-          <li><a href="#!/systems">Systems</a></li>
-          <li class="current"><a href="#!/stores">Storage</a></li>
-          <li><a href="#!/policies">Retention</a></li>
-          [[ if ($global.auth.is.system.engineer) { ]]<li><a href="#!/admin">Admin</a></li>[[ } ]]
->>>>>>> ac9caa2d
-        </nav>
+
+        <footer>
+          <a target="_blank" href="https://github.com/starkandwayne/shield"><img src="/i/social/github.png"></a>
+          <a target="_blank" href="https://cloudfoundry.slack.com"><img src="/i/social/slack.png"></a>
+          <a target="_blank" href="https://twitter.com/starkandwayne"><img src="/i/social/twitter.png"></a>
+          <p>SHIELD Copyright &copy; 2017 Stark & Wayne</p>
+        </footer>
       </div>
       <div class="pane">
         <div class="hud blk" id="hud">
@@ -113,7 +58,7 @@
             <li><a href="#!/systems">Systems</a></li>
             <li class="current"><a href="#!/stores">Storage</a></li>
             <li><a href="#!/policies">Retention</a></li>
-            <li><a href="#!/admin">Admin</a></li>
+            [[ if ($global.auth.is.system.engineer) { ]]<li><a href="#!/admin">Admin</a></li>[[ } ]]
           </nav>
         </div>
 
@@ -122,7 +67,7 @@
             <li><a href="#!/systems">Systems</a></li>
             <li class="current"><a href="#!/stores">Storage</a></li>
             <li><a href="#!/policies">Retention</a></li>
-            <li><a href="#!/admin">Admin</a></li>
+            [[ if ($global.auth.is.system.engineer) { ]]<li><a href="#!/admin">Admin</a></li>[[ } ]]
           </nav>
         </div>
 
