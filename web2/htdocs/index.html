--- conflicted
+++ resolved
@@ -1,6 +1,5 @@
 <!DOCTYPE html>
 <html>
-<<<<<<< HEAD
   <head>
     <meta charset="utf-8">
     <style type="text/css">/* {{{ */
@@ -49,1385 +48,6 @@
         border-collapse: collapse;
         border-spacing: 0;
       }
-=======
-<head>
-
-<meta charset="utf-8">
-<style type="text/css">/* {{{ */
-html, body, div, span, applet, object, iframe,
-h1, h2, h3, h4, h5, h6, p, blockquote, pre,
-a, abbr, acronym, address, big, cite, code,
-del, dfn, em, img, ins, kbd, q, s, samp,
-small, strike, strong, sub, sup, tt, var,
-b, u, i, center,
-dl, dt, dd, ol, ul, li,
-fieldset, form, label, legend,
-table, caption, tbody, tfoot, thead, tr, th, td,
-article, aside, canvas, details, embed,
-figure, figcaption, footer, header, hgroup,
-menu, nav, output, ruby, section, summary,
-time, mark, audio, video {
-  margin: 0;
-  padding: 0;
-  border: 0;
-  font-size: 100%;
-  font: inherit;
-  vertical-align: baseline;
-}
-/* HTML5 display-role reset for older browsers */
-article, aside, details, figcaption, figure,
-footer, header, hgroup, menu, nav, section {
-  display: block;
-}
-body {
-  line-height: 1;
-  position: absolute; top: 0;
-  width: 100%;
-}
-ol, ul, li {
-  list-style: none;
-}
-blockquote, q {
-  quotes: none;
-}
-blockquote:before, blockquote:after,
-q:before, q:after {
-  content: '';
-  content: none;
-}
-table {
-  border-collapse: collapse;
-  border-spacing: 0;
-}
-
-/********************************** {{ grid }} *****/
-.blk {
-  width: 100%;
-  margin: 0; padding: 0;
-  overflow: hidden;
-}
-.gutter {
-  position: relative;
-  width: 100%;
-  max-width: 960;
-  margin: 0 auto;
-  padding: 0 20;
-  box-sizing: border-box;
-}
-.blk:after,
-.gutter:after {
-  content: "";
-  display: table;
-  clear: both;
-}
-@media (min-width: 400px) {
-  /*
-  .gutter { width: 85%; padding: 0 };
-  */
-}
-
-.x1, .x2,  .x3,  .x4,  .x5,  .x6,  .x7,  .x8,
-.x9, .x10, .x11, .x12, .x13, .x14, .x15, .x16 {
-  display: block; float: left;
-  margin: 0; padding: 0;
-  width: 100%;
-}
-
-.c12 .x13, .c12 .x14, .c12 .x15, .c12 .x16 {
-  display: none;
-}
-
-@media (min-width: 550px) {
-  .x1   { width:  6.25%; }
-  .x2   { width: 12.5%;  }
-  .x3   { width: 18.75%; }
-  .x4   { width: 25%;    }
-  .x5   { width: 31.25%; }
-  .x6   { width: 37.5%;  }
-  .x7   { width: 43.75%; }
-  .x8   { width: 50%;    }
-  .x9   { width: 56.25%; }
-  .x10  { width: 62.5%;  }
-  .x11  { width: 68.75%; }
-  .x12  { width: 75%;    }
-  .x13  { width: 81.25%; }
-  .x14  { width: 87.5%;  }
-  .x15  { width: 93.75%; }
-  .x16  { width: 100%;   }
-
-  .l1   { margin-left:  6.25%; }
-  .l2   { margin-left: 12.5%;  }
-  .l3   { margin-left: 18.75%; }
-  .l4   { margin-left: 25%;    }
-  .l5   { margin-left: 31.25%; }
-  .l6   { margin-left: 37.5%;  }
-  .l7   { margin-left: 43.75%; }
-  .l8   { margin-left: 50%;    }
-  .l9   { margin-left: 56.25%; }
-  .l10  { margin-left: 62.5%;  }
-  .l11  { margin-left: 68.75%; }
-  .l12  { margin-left: 75%;    }
-  .l13  { margin-left: 81.25%; }
-  .l14  { margin-left: 87.5%;  }
-  .l15  { margin-left: 93.75%; }
-  .l16  { margin-left: 100%;   }
-
-  .r1   { margin-right:  6.25%; }
-  .r2   { margin-right: 12.5%;  }
-  .r3   { margin-right: 18.75%; }
-  .r4   { margin-right: 25%;    }
-  .r5   { margin-right: 31.25%; }
-  .r6   { margin-right: 37.5%;  }
-  .r7   { margin-right: 43.75%; }
-  .r8   { margin-right: 50%;    }
-  .r9   { margin-right: 56.25%; }
-  .r10  { margin-right: 62.5%;  }
-  .r11  { margin-right: 68.75%; }
-  .r12  { margin-right: 75%;    }
-  .r13  { margin-right: 81.25%; }
-  .r14  { margin-right: 87.5%;  }
-  .r15  { margin-right: 93.75%; }
-  .r16  { margin-right: 100%;   }
-
-
-  .c12 .x1   { width:  8.3333333%; }
-  .c12 .x2   { width: 16.6666667%; }
-  .c12 .x3   { width: 25%;         }
-  .c12 .x4   { width: 33.3333333%; }
-  .c12 .x5   { width: 41.6666667%; }
-  .c12 .x6   { width: 50%;         }
-  .c12 .x7   { width: 58.3333333%; }
-  .c12 .x8   { width: 66.6666667%; }
-  .c12 .x9   { width: 75%;         }
-  .c12 .x10  { width: 83.3333333%; }
-  .c12 .x11  { width: 91.6666667%; }
-  .c12 .x12  { width: 100%;        }
-  .c12 .x13,
-  .c12 .x14,
-  .c12 .x15,
-  .c12 .x16  { width: 100%; }
-
-  .c12 .l1   { margin-left:  8.3333333%; }
-  .c12 .l2   { margin-left: 16.6666667%; }
-  .c12 .l3   { margin-left: 25%;         }
-  .c12 .l4   { margin-left: 33.3333333%; }
-  .c12 .l5   { margin-left: 41.6666667%; }
-  .c12 .l6   { margin-left: 50%;         }
-  .c12 .l7   { margin-left: 58.3333333%; }
-  .c12 .l8   { margin-left: 66.6666667%; }
-  .c12 .l9   { margin-left: 75%;         }
-  .c12 .l10  { margin-left: 83.3333333%; }
-  .c12 .l11  { margin-left: 91.6666667%; }
-  .c12 .l12  { margin-left: 100%;        }
-  .c12 .l13,
-  .c12 .l14,
-  .c12 .l15,
-  .c12 .l16  { margin-left: 0; }
-
-  .c12 .r1   { margin-right:  8.3333333%; }
-  .c12 .r2   { margin-right: 16.6666667%; }
-  .c12 .r3   { margin-right: 25%;         }
-  .c12 .r4   { margin-right: 33.3333333%; }
-  .c12 .r5   { margin-right: 41.6666667%; }
-  .c12 .r6   { margin-right: 50%;         }
-  .c12 .r7   { margin-right: 58.3333333%; }
-  .c12 .r8   { margin-right: 66.6666667%; }
-  .c12 .r9   { margin-right: 75%;         }
-  .c12 .r10  { margin-right: 83.3333333%; }
-  .c12 .r11  { margin-right: 91.6666667%; }
-  .c12 .r12  { margin-right: 100%;        }
-  .c12 .r13,
-  .c12 .r14,
-  .c12 .r15,
-  .c12 .r16  { margin-right: 0; }
-
-  .c15 .x1   { width:  6.6666667%; }
-  .c15 .x2   { width: 13.3333333%; }
-  .c15 .x3   { width: 20%;         }
-  .c15 .x4   { width: 26.6666667%; }
-  .c15 .x5   { width: 33.3333333%; }
-  .c15 .x6   { width: 40%;         }
-  .c15 .x7   { width: 46.6666667%; }
-  .c15 .x8   { width: 53.3333333%; }
-  .c15 .x9   { width: 60%;         }
-  .c15 .x10  { width: 66.6666667%; }
-  .c15 .x11  { width: 73.3333333%; }
-  .c15 .x12  { width: 80%;         }
-  .c15 .x13  { width: 86.6666667%; }
-  .c15 .x14  { width: 93.3333333%; }
-  .c15 .x15,
-  .c15 .x16  { width: 100%; }
-
-  .c15 .l1   { margin-left:  6.6666667%; }
-  .c15 .l2   { margin-left: 13.3333333%; }
-  .c15 .l3   { margin-left: 20%;         }
-  .c15 .l4   { margin-left: 26.6666667%; }
-  .c15 .l5   { margin-left: 33.3333333%; }
-  .c15 .l6   { margin-left: 40%;         }
-  .c15 .l7   { margin-left: 46.6666667%; }
-  .c15 .l8   { margin-left: 53.3333333%; }
-  .c15 .l9   { margin-left: 60%;         }
-  .c15 .l10  { margin-left: 66.6666667%; }
-  .c15 .l11  { margin-left: 73.3333333%; }
-  .c15 .l12  { margin-left: 80%;         }
-  .c15 .l13  { margin-left: 86.6666667%; }
-  .c15 .l14  { margin-left: 93.3333333%; }
-  .c15 .l15,
-  .c15 .l16  { margin-left: 0; }
-
-  .c15 .r1   { margin-right:  6.6666667%; }
-  .c15 .r2   { margin-right: 13.3333333%; }
-  .c15 .r3   { margin-right: 20%;         }
-  .c15 .r4   { margin-right: 26.6666667%; }
-  .c15 .r5   { margin-right: 33.3333333%; }
-  .c15 .r6   { margin-right: 40%;         }
-  .c15 .r7   { margin-right: 46.6666667%; }
-  .c15 .r8   { margin-right: 53.3333333%; }
-  .c15 .r9   { margin-right: 60%;         }
-  .c15 .r10  { margin-right: 66.6666667%; }
-  .c15 .r11  { margin-right: 73.3333333%; }
-  .c15 .r15  { margin-right: 80%;         }
-  .c15 .r13  { margin-right: 86.6666667%; }
-  .c15 .r14  { margin-right: 93.3333333%; }
-  .c15 .r15,
-  .c15 .r16  { margin-right: 0; }
-}
-
-
-
-body { height: 100%; }
-.pane { height: 100%; }
-.full { height: 100%; }
-.full #login { padding-top: 40px; }
-.story-sidebar nav,
-.hud > div {
-  margin-top: 40px;
-}
-
-body { font-family: sans-serif; }
-
-#loading {
-  display: block;
-  max-width: 240px;
-  margin: 3em auto 1em auto;
-}
-
-.top-bar {
-  background-color: #0071BC;
-  color: #fff;
-  box-shadow: 0px 4px 5px rgba(0,0,0,0.25);
-
-  font: normal normal normal 15px/15px sans-serif;
-
-  position: fixed;
-  top: 0px; let: 0px;
-  width: 100%;
-  z-index: 100;
-}
-.top-bar > * { display: block; padding: 7px; }
-.top-bar h1 { float: left; }
-.top-bar a  { text-decoration: none; color: inherit; }
-.top-bar a[rel=account]  { float: right; }
-
-.top-bar h1 { font-weight: bold; }
-.top-bar h1 span { font-weight: normal; font-size: 10px; vertical-align: text-top }
-
-#login {
-  background: #4d4d4d url(/i/shield-logo.svg) no-repeat 30% 60%;
-  background-size: auto 90vh;
-  box-sizing: border-box;
-  position: fixed;
-  height: 100%;
-  width: 100%;
-}
-#login > div {
-  display: block;
-  width: 600px;
-  margin: 10vh auto;
-}
-#login > div.local-only { width: 400px; }
-#login h1,
-#login .dialog { width: 580px; }
-#login h1 {
-  font-size: 40pt;
-  font-weight: bold;
-  color: white;
-  text-shadow: 3px 3px 4px #333;
-  text-transform: uppercase;
-}
-#login h1 span {
-  color: #8CC63F;
-  font-size: 16pt;
-  padding-left: 0.3em;
-}
-#login .dialog {
-  background-color: #E6E6E6;
-  border: none;
-  border-radius: 10px;
-  padding: 20px;
-  box-shadow: 4px 4px 8px rgba(0,0,0,0.5);
-  overflow: hidden;
-}
-#login .motd {
-  font-size: 10pt;
-  line-height: 1.1em;
-  margin-bottom: 2em;
-}
-#login .oauth2,
-#login .local {
-  width: 50%;
-  margin: 0;
-  box-sizing: border-box;
-  float: left;
-}
-#login .oauth2 { width: 45%; padding-right: 10px; }
-#login .local  { width: 55%; padding-left:  20px; border-left: 1px solid #aaa; }
-#login > div.local-only .local { width: 100%; padding: 0; border: none; }
-#login h2 {
-  font-size: 12pt;
-  font-weight: bold;
-  white-space: pre;
-}
-
-#login .oauth2 li a {
-  display: block;
-  font-size: 12pt;
-  background-color: #0071bc;
-  color: #fff;
-  padding: 8px 10px;
-  border: none;
-  margin-bottom: 12px;
-  margin-right: 6px;
-  cursor: pointer;
-  text-decoration: none;
-}
-#login .oauth2 ul {
-  margin: 20px 0;
-}
-#login .local a {
-  color: #0071bc;
-  text-decoration: none;
-}
-#login .local p.divert {
-  font-size: 10pt;
-  margin-top: 0.4em;
-  margin-bottom: 1em;
-}
-#login .local .ctl {
-  width: 100%;
-  margin-bottom: 0.5em;
-}
-#login .local label {
-  font-weight: normal;
-}
-#login .local input[type=text],
-#login .local input[type=password] {
-  border: none;
-  width: 100%;
-  font-size: 14pt;
-  background: linear-gradient(to bottom, #404040 0%, #4d4d4d 100%);
-  color: #fff;
-
-  box-sizing: border-box;
-  padding: 8px;
-}
-#login .local .cbdark {
-  width: 16px;
-  position: relative;
-}
-#login .local .cbdark label {
-  width: 16px;
-  height: 16px;
-  cursor: pointer;
-  position: absolute;
-  left: 0px; top: 0px;
-  background: linear-gradient(to bottom, #404040 0%, #4d4d4d 100%);
-  border-radius: 4px;
-  box-shadow: inset 0px 1px 1px rgba(0,0,0,0.5), 0px 1px 0px rgba(255,255,255,.4);
-}
-#login .local .cbdark label::after {
-  content: '';
-  width: 8px;
-  height: 4px;
-  position: absolute;
-  top: 4px;
-  left: 4px;
-  border: 3px solid #fcfff4;
-  border-top: none;
-  border-right: none;
-  background: transparent;
-  opacity: 0;
-  transform: rotate(-45deg);
-}
-#login .local .cbdark label:hover::after {
-  opacity: 0.3;
-}
-#login .local .cbdark input {
-  visibility: hidden;
-}
-#login .local .cbdark input:checked + label:after {
-  opacity: 1;
-}
-#login .local a.forgotpw {
-  font-size: 10pt;
-  float: right;
-}
-#login .local button {
-  display: block;
-  font-size: 12pt;
-  background-color: #0071bc;
-  color: #fff;
-  padding: 8px 10px;
-  border: none;
-  margin-bottom: 6px;
-  margin-right: 6px;
-  cursor: pointer;
-}
-
-.banner-top {
-  position: fixed;
-  bottom: 0;
-  left: 0;
-  width: 100vw;
-  text-align: center;
-  z-index: 200;
-}
-.banner-top p {
-  display: inline-block;
-  width: auto;
-  text-align: center;
-  padding: 1ex;
-  margin: 1em;
-  box-shadow: 0px 0px 8px #333;
-  border-radius: 0.75ex;
-  background-color: #ccc;
-  color: #000;
-}
-.banner-top p.info     { color: #fff; background-color: #729849; }
-.banner-top p.error    { color: #fff; background-color: #ff1d25; }
-.banner-top p.progress { color: #fff; background-color: #0071bc; }
-
-.story-sidebar {
-  background-color: #F2F2F2;
-  color: #000;
-  box-shadow: 4px 0px 5px rgba(0,0,0,0.25);
-
-  position: fixed;
-  top: 0px; left: 0px;
-  z-index: 80;
-  height: 100%;
-  width: 25%;
-}
-
-.story-sidebar li {
-  padding: 15px;
-  border-bottom: 1px solid #B3B3B3;
-}
-.story-sidebar li a {
-  font-size: 18.5px;
-  line-height: 22.5px;
-  font-weight: bold;
-  color: #0071BC;
-  text-decoration: none;
-}
-.story-sidebar li p {
-  font-size: 14px;
-  margin-left: 7px;
-}
-
-.pane {
-  width:  75%;
-  margin-left: 25%;
-}
-
-.hud {
-  background-color: #4D4D4D;
-  color: #fff;
-  xheight: 240px;
-
-  z-index: 60;
-}
-/* 24px = 15px (standard margin) + 9px (inner padding on .prot / .health) */
-.hud .inst { margin: 24px; line-height: 18.5px; }
-.hud .inst .shield { font-size: 22.5px; line-height: 24px; font-weight: bold; }
-.hud .inst .shield span { font-size: 15px; color: #29ABE2; }
-.hud .inst .env { font-weight: bold; }
-
-.hud .health,
-.hud .prot {
-  background-color: #1A1A1A;
-  color: #fff;
-  border-radius: 7px;
-  padding: 9px;
-  margin: 15px;
-
-  font-size: 15px;
-}
-.hud .health .fill,
-.hud .prot   .fill {
-  height: 80px;
-}
-
-.hud .health { line-height: 25px; }
-.hud .health object { width: 18px; height: 18px; display: inline-block; vertical-align: middle; }
-
-.hud .prot { line-height: 18.5px; }
-.hud .prot li span { float: right; }
-.hud .prot h3 { font-weight: bold; }
-.hud .prot ul { padding-left: 7px; }
-
-.hud .ok span { color: #8CC63F; }
-.hud .warn span { color: #FCEE21; }
-.hud .fail span { color: #FF6161; text-transform: uppercase }
-
-
-.nav {
-  background-color: #000;
-  color: #fff;
-  height: 40px;
-
-  box-shadow: 0px 4px 5px rgba(0,0,0,0.25);
-
-  position: relative;
-  z-index: 40;
-
-  text-align: right;
-}
-.nav a {
-  color: inherit;
-  text-decoration: none;
-  font-weight: bold;
-}
-.nav .current a { color: #FFFF00; }
-.nav li {
-  display: inline-block;
-  padding-right: 22.5px;
-  line-height: 40px;
-}
-
-.nav.sticky {
-  display: none;
-  position: fixed;
-  top: 29px;
-  width: 75%;
-  z-index: 100;
-}
-.nav.sticky.on { display: block; }
-
-.gutter { padding: 1.5em; }
-.gutter.blk { width: auto; }
-
-.field .card {
-  background-color: #F2F2F2;
-  box-shadow: 4px 4px 5px rgba(0,0,0,0.25);
-}
-.field .card h3 {
-  font-size: 18px;
-  font-weight: bold;
-}
-
-.no-data {
-  font-style: italic;
-  text-align: center;
-  opacity: 0.5;
-  font-size: 120%;
-  padding: 2.5em 0 4em 0;
-}
-
-.card,
-.summary {
-  padding: 1%;
-  width: 42%;
-  margin: 2% 0 10% 2%;
-  float: left;
-}
-.card:nth-child(2n+1) {
-  clear: both;
-  margin: 2% 2% 2% 0;
-}
-.card > a { color: inherit; text-decoration: none; }
-
-.card .details {
-  font-size: 14px;
-  padding: 7px;
-}
-.card img {
-  width: 24px;
-  float: right;
-}
-.card.fail img { width: 36px; }
-.card.fail h3 { color: #FF1D25; }
-
-.card .graph {
-  height: 30px;
-  position: relative;
-  margin-bottom: 2em;
-}
-.card .graph:last-child {
-  margin-bottom: 0em;
-}
-.card .from,
-.card .to {
-  background-color: #0071BC;
-  color: #fff;
-  border-radius: 7px;
-  padding: 7px;
-  position: relative;
-  z-index: 50;
-}
-.card .graph.fail > div { background-color: #FF1D25; }
-.card .from { float: left; }
-.card .to   { float: right; }
-.card .bar {
-  background-color: #0071BC;
-  height: 4px;
-  width: 100%;
-  position: absolute;
-  top: 50%;
-  margin-top: -2px;
-  z-index: 49;
-}
-.card .notes {
-  font-size: 14px;
-  padding: 1em;
-  font-style: italic;
-  line-height: 1.2em;
-}
-
-.summary h2 {
-  font-size: 18px;
-  font-weight: bold;
-}
-.summary p {
-  margin: 0.5em;
-}
-
-.gutter > h2 { font-size: 28px; font-weight: bold; clear: both; }
-.gutter > h3 { font-size: 22px; font-weight: bold; }
-.gutter > h4 { font-size: 18px; font-weight: bold; }
-.gutter > h2, .gutter > h3, .gutter > h4
-{ line-height: 1.6em; margin-top: 0.6em; }
-
-.field table {
-  width: 96%;
-  margin: 2% 2% 6% 2%;
-}
-.field table th,
-.field table td {
-  padding: 0.75em;
-  font-size: 15px;
-  text-align: left;
-}
-.field table thead th {
-  border-bottom: 2px dotted #ccc;
-  font-weight: bold;
-  text-align: left;
-}
-.field table a {
-  color: #0071BC;
-  text-decoration: none;
-}
-.field table td span.fail { color: #ED1C24; }
-
-.field table .noted td { font-weight: bold; }
-.field table .note + .noted { border-top: 12px solid #fff; }
-
-.field table .note strong {
-  font-weight: bold;
-  display: block;
-  font-variant: small-caps;
-}
-.field table .note div {
-  white-space: pre-wrap;
-  margin: 1%;
-  line-height: 1.3em;
-}
-
-.field table .noted td,
-.field table .note td
-{ background-color: rgba(0,113,188,0.125); }
-
-.field table .noted.fail td,
-.field table .note.fail td
-{ background-color: rgba(255,29,37,0.125); }
-
-.field table .noted.ok td,
-.field table .note.ok td
-{ background-color: rgba(140,198,63,0.125); }
-
-.field table tr.task { display: none; }
-
-
-form .ctl { width: 50%; }
-form .info { width: 45%; float: right; clear: right; }
-form .info {
-  border-radius: 8px;
-  background-color: rgba(0, 118, 188, 0.2);
-  padding: 16px;
-  box-sizing: border-box;
-  font-size: 14px;
-}
-form .info { display: none; }
-form .band.active .info { display: block; }
-
-form .ctl {
-  margin-bottom: 1em;
-}
-form .ctl label {
-  font-weight: bold;
-  font-size: 16px;
-  line-height: 20px;
-  display: block;
-}
-form .ctl input,
-form .ctl select,
-form .ctl textarea {
-  font-size: 18px;
-  display: block;
-  margin-bottom: 4px;
-}
-form .ctl select,
-form .ctl input[type=text] {
-  width: 100%;
-}
-form .ctl input[type=text],
-form .ctl input[type=password],
-form .ctl input[type=file] {
-  border: 1px solid #ccc;
-  border-width: 0 0 1px 0;
-}
-form .ctl input[type=checkbox] {
-  float: left;
-}
-form .ctl textarea {
-  min-height: 6em;
-  width: 100%;
-}
-form .ctl p {
-  font-size: 13px;
-  padding: 4px 0;
-  font-style: italic;
-}
-form .ctl p strong {
-  color: #0071BC;
-  font-weight: bold;
-}
-
-.e404 {
-  max-width: 800px;
-}
-.e404 h2 {
-  margin-bottom: 2em;
-}
-.e404 img {
-  float: right;
-  margin: 0 0 2em 4em;
-}
-.e404 p {
-  padding: 0 2em 3em 2em;
-  font-size: 16px;
-  line-height: 1.4em;
-}
-.e404 p a {
-  font-weight: bold;
-  color: #0071bc;
-}
-.e404 pre {
-  opacity: 0.1;
-  white-space: pre;
-  font-family: monospace;
-  font-size: 16px;
-  padding: 0 0 0 2em;
-}
-.e404 pre:hover {
-  opacity: 1;
-  cursor: i-beam;
-}
-
-
-.meter svg {
-  width: 100%;
-  min-width: 540px;
-}
-
-.plugin {
-  background-color: #0071BC;
-  color: #fff;
-  border-radius: 7px;
-  padding: 10px;
-
-  font-size: 70%;
-  float: right;
-  line-height: 1em;
-}
-
-.side-by-side {
-  box-sizing: border-box;
-  width: 50%;
-  padding: 2%;
-  float: left;
-}
-.side-by-side h3 {
-  font-size: 22px; font-weight: bold;
-  border-bottom: 1px solid #ccc;
-  margin: 1em 0;
-}
-
-dl {
-  overflow: hidden;
-}
-dl dt {
-  clear: left;
-  float: left;
-  display: block;
-  width: 40%;
-  padding: 0 0 0.5em 0;
-}
-dl dd {
-  float: left;
-  font-weight: bold;
-  padding: 0 0 0.5em 0;
-}
-
-
-pre code {
-  display: block;
-  background-color: #003d63;
-  color: white;
-  font: 10pt/16pt Monaco, monospace;
-  padding: 1em;
-  white-space: pre-wrap;
-}
-pre code em { color: lightblue; }
-pre code em em { color: #ccc; }
-
-pre code button {
-  float: right;
-  color: #fff;
-  background-color: #0071BC;
-  box-shadow: 2px 2px 5px 1px rgba(0,0,0, 0.3);
-  border: none;
-  border-radius: 3px;
-  font: 12pt/16pt Monaco, monospace;
-  text-transform: uppercase;
-
-  padding: 4pt 9pt;
-  cursor: pointer;
-  margin-left: 0.75em;
-}
-pre code button.restore:hover { background-color: #8CC63F; }
-pre code button.annotate:hover { background-color: purple; }
-
-pre code div {
-  white-space: normal;
-}
-pre code div form {
-  clear: both;
-  float: right;
-  width: 40%;
-  padding-top: 1ex;
-}
-pre code div form.annotate { display: none; }
-
-pre code label,
-pre code input,
-pre code select,
-pre code textarea {
-  width: 100%;
-  display: block;
-  box-sizing: border-box;
-
-  font: inherit;
-  color: inherit;
-  background-color: inherit;
-}
-pre code input[type=radio],
-pre code input[type=checkbox] {
-  display: inline-block;
-  width: auto;
-}
-pre code input + label {
-  padding-left: 1ex;
-  display: inline-block;
-  width: auto;
-  cursor: pointer;
-}
-pre code ul {
-  padding-left: 1em;
-}
-pre code textarea {
-  border: 1px solid white;
-  height: 140px;
-  margin-bottom: 1ex;
-}
-pre code form ul {
-  margin: 1em 0;
-}
-
-pre.task-failed code { background-color: #5e0000; }
-pre.task-failed code em { color: #eee; }
-pre.task-failed code em em { color: salmon; }
-pre.task-failed code button { background-color: #222; }
-
-pre.task-failed.override code { background-color: #333; }
-
-
-.timeline {
-  /*
-  border-left: 3px solid #777;
-  padding-left: 6px;
-  margin-left: 6px;
-    */
-}
-.timeline .event {
-  position: relative;
-  border-left: 3px solid #777;
-  padding-left: 10px;
-  margin-left: 6px;
-  padding-bottom: 24px;
-}
-.timeline .event::before {
-  content: '';
-  display: block;
-  width: 12px;
-  height: 12px;
-  background-color: #777;
-  border: 3px solid #fff;
-  border-radius: 12px;
-
-  position: absolute;
-  top: 0px;
-  left: -10.5px;
-}
-
-.timeline .event.ok               { border-left-color: #8cc63f; }
-.timeline .event.ok::before       { background-color:  #8cc63f; }
-.timeline .event.failed           { border-left-color: #ff1d25; }
-.timeline .event.failed::before   { background-color:  #ff1d25; }
-.timeline .event.handled          { border-left-color: #0071bc; }
-.timeline .event.handled::before  { background-color:  #0071bc; }
-
-.timeline .event .date {
-  display: inline-block;
-  font-size: 14pt;
-}
-.timeline .event .tag{
-  background-color: #ccc;
-  border-radius: 4px;
-  font-size: 8pt;
-  font-weight: bold;
-  padding: 4px 8px;
-  display: inline-block;
-
-  position: relative;
-  top: -3px;
-  left: 3px;
-}
-.timeline .event.failed .tag { display: none; }
-.timeline .event.backup .tag {
-  color: #fff;
-  background-color: #8CC63F;
-}
-.timeline .event.restore .tag {
-  color: #fff;
-  background-color: darkviolet;
-}
-.timeline .event .desc {
-  font-size: 18pt;
-  line-height: 24pt;
-  font-weight: bold;
-}
-.timeline .event.failed  .desc        { color: #ff1d25; }
-.timeline .event.failed  .desc::after { content: " — FAILED"; }
-.timeline .event.handled .desc        { color: inherit; }
-.timeline .event.handled .desc::after { content: " — handled"; }
-
-.timeline .event .meta {
-}
-
-.timeline .event .note {
-  display: block;
-  max-width: 40em;
-  margin: 1em 0;
-  background-color: #fffac7;
-  padding: 1em;
-  border: 1px dashed #ccc;
-}
-.timeline .event .note a {
-  text-decoration: none;
-  border-bottom: 1px dashed #ccc;
-  color: blue;
-}
-.timeline .event .note strong {
-  font-weight: bold;
-  text-transform: uppercase;
-}
-
-.timeline .event .task { display: none; }
-
-.timeline .event .expand {
-  visibility: hidden;
-  display: block;
-  margin-top: 4px;
-  font-size: 10pt;
-}
-.timeline .event:hover .expand {
-  visibility: visible;
-}
-.timeline .event .expand a {
-  text-decoration: none;
-  color: #0071bc;
-}
-
-
-#modal.modal-wash {
-  position: fixed;
-  top: 0px;
-  left: 0px;
-  width: 100vw;
-  height: 100vw;
-  background-color: rgba(16,16,16,0.85);
-  z-index: 140;
-}
-#modal > .confirm {
-  box-sizing: border-box;
-  width: 70vw;
-  height: 70vh;
-  margin: 15vh 15vw;
-  padding: 20px;
-  overflow: scroll;
-
-  background-color: #111;
-  border: 1px solid #777;
-  color: #fff;
-}
-#modal > .confirm h2 {
-  font-size: 250%;
-  color: yellow;
-  font-variant: small-caps;
-  font-weight: bold;
-  text-align: center;
-}
-#modal > .confirm p {
-  margin: 1em auto;
-  font-size: 120%;
-  line-height: 1.2em;
-  max-width: 680px;
-}
-#modal > .confirm p em {
-  font-weight: bold;
-  color: yellow;
-}
-#modal > .confirm p.q {
-  font-size: 160%;
-  margin: 1em auto;
-}
-#modal .confirm .a {
-  max-width: 680px;
-  text-align: center;
-  margin: 1em auto;
-}
-#modal > .confirm button {
-  display: inline-block;
-  border: none;
-  border-radius: 2px;
-  font-size: 140%;
-  padding: 8px 16px;
-  cursor: pointer;
-}
-#modal > .confirm button.danger {
-  background-color: yellow;
-  color: #000;
-}
-#modal > .confirm button.safe {
-  background-color: transparent;
-  color: palegreen;
-}
-
-button[rel^="run:"] {
-  display: block;
-  float: right;
-  font-size: 14pt;
-  background-color: #0071bc;
-  color: #fff;
-  padding: 12px 20px;
-  border-radius: 8px;
-  border: none;
-  margin-bottom: 6px;
-  margin-right: 6px;
-  box-shadow: 4px 4px 5px rgba(0,0,0,0.25);
-  cursor: pointer;
-}
-
-.do-caption {
-  font-style: italic;
-  font-size: 11pt;
-  margin-bottom: 2em;
-  color: #0071bc;
-}
-.do-backup .picks {
-  border-bottom: 1px solid #ccc;
-  padding-bottom: 20px;
-  margin-bottom: 20px;
-}
-.do-backup .picks {
-  overflow: hidden;
-}
-.do-backup .picks > div {
-  width: 29%;
-  margin: 0 2% 2% 0;
-}
-.do-backup .picks > div:nth-child(2n+1) { clear: none; }
-.do-backup .picks > div:nth-child(3n+3) { margin: 0 0 2% 0; }
-.do-backup .picks > div:nth-child(3n+1) { clear: both; }
-.do-backup .picks .empty {
-  border: 2px dashed #777;
-  padding: 10px;
-  background-color: #eee;
-  opacity: 0.5;
-}
-
-.do-backup .step > h3 {
-  font-size: 24px;
-  line-height: 64px;
-  font-weight: bold;
-}
-.do-backup .step {
-  clear: both;
-  overflow: hidden;
-}
-.do-backup .step p {
-  width: 70%;
-    line-height: 1.2em;
-}
-.do-backup .step p strong {
-  font-weight: bold;
-  color: #0071bc;
-  font-size: 110%;
-}
-.do-backup .run-the-backup p {
-  float: left;
-}
-
-
-.flyout {
-  position: absolute;
-  top: 38px;
-  right: 8px;
-
-  color: #000;
-  background-color: #F2F2F2;
-  min-width: 200px;
-  padding: 0px;
-  box-shadow: 0px 4px 5px rgba(0,0,0,0.25);
-
-  display: none;
-}
-.flyout::before {
-  content: "";
-  border: 6px solid transparent;
-  border-bottom-color: transparent;
-  border-bottom-color: #f2f2f2;
-  position: absolute;
-  top: -12px;
-  right: 8px;
-}
-.flyout .menu {
-  padding: 8px 0;
-}
-.flyout .menu .header,
-.flyout .menu .dropdown {
-  padding: 4px 8px;
-  display: block;
-}
-.flyout .menu .header {
-  font-weight: bold;
-}
-.flyout .menu .header span {
-  font-size: 80%;
-  font-weight: normal;
-  display: block;
-}
-.flyout .menu .divider {
-  display: block;
-  margin: 8px 0;
-  height: 1px;
-  background-color: #ccc;
-}
-.flyout .menu .dropdown:hover {
-  background-color: #0071bc;
-  color: #fff !important;
-}
-.flyout .menu .dropdown.odd {
-  font-style: italic;
-  font-size: 95%;
-}
-.flyout .menu .dropdown.current-tenant {
-}
-.flyout .menu .dropdown.current-tenant::after {
-  content: " (current)";
-}
-
-#overlay {
-  background-color: #e6e6e6;
-  width: 40vw;
-  position: absolute;
-  top: 30vh;
-  left: 30vw;
-  border-radius: 8px;
-  box-shadow: 4px 4px 8px rgba(0,0,0,0.5);
-}
-#overlay .header {
-  border-radius: 8px 8px 0 0;
-  background-color: #0071bc;
-  color: #fff;
-  padding: 16px 16px 12px 16px;
-  border-bottom: 1px solid #666;
-}
-#overlay .frame {
-  overflow: auto;
-  height: 40vh;
-  padding: 16px;
-}
-
-
-.init-shield,
-.unlock-shield {
-    display: block;
-    margin: 4em;
-}
-.init-shield label,
-.unlock-shield label {
-  display: block;
-  font-size: 16pt;
-  font-weight: bold;
-  margin: 16pt 0 4pt 0;
-}
-.init-shield input,
-.unlock-shield input {
-  font-size: 18pt;
-  width: 80%;
-  border-radius: 4px 0 0 4px;
-  border: 1px solid #ccc;
-  height: 36px;
-  margin: 0;
-  padding: 0 6pt;
-  box-sizing: border-box;
-}
-.init-shield button,
-.unlock-shield button {
-  font-size: 16pt;
-  height: 36px;
-  border-radius: 4px;
-  padding: 0 0.6em;
-  margin: 0;
-  box-sizing: border-box;
-  font-weight: bold;
-  cursor: pointer;
-}
-
-.unlock-shield input {
-  display: inline-block;
-}
-.unlock-shield button {
-  background-color: #0071BC;
-  border: 1px solid #0071BC;
-  color: #fff;
-
-  border-radius: 0 4px 4px 0;
-
-  display: inline-block;
-  position: relative;
-  top: -1px;
-}
-
-.init-shield button {
-  display: block;
-  margin: 12pt 0 8pt 0;
-  background-color: #ba1f1f;
-  border: 1px solid #a31d1d;
-  color: #fff;
-}
-/* }}} */</style>
-</head>
-<body>
-<div class="top-bar"><h1>SHIELD</h1>
-    
-</div>
-<div id="viewport" class="full"></div>
-
-<script type="text/html" id="tpl--layout"><!-- {{{ -->
-[[#
-  {layout}
-
-  The main (authenticated) layout for the UI
-]]
-<div class="story-sidebar">
-  <nav>
-    <li><a href="#!/do/backup">Perform an ad hoc backup</a>
-        <p>Run a backup job whenever you need to, regardless of the job's
-        schedule.</p></li>
-
-    <li><a href="#">Restore data from a backup</a>
-        <p>Restore a protected system back to the state it was in when a
-        backup archive was taken.</p></li>
-
-    <li><a href="#">Configure a new backup job</a>
-        <p>Set up a new protected system, and configure the how, when,
-        and for how long of managing its backup archives.</p></li>
-  </nav>
-</div>
-<div class="pane">
-  <div class="hud blk" id="hud">
-    <div class="x5"><div class="inst">
-      <ul>
-        <li class="shield">SHIELD &hellip;</li>
-      </ul>
-    </div></div>
-
-    <div class="x5"><div class="health">
-      <div class="fill"></div>
-    </div></div>
-
-    <div class="x6"><div class="prot">
-      <div class="fill"></div>
-    </div></div>
-  </div>
-
-  <div class="nav sticky" id="sticky-nav">
-    <nav>
-      <li><a href="#!/systems">Systems</a></li>
-      <li class="current"><a href="#!/stores">Storage</a></li>
-      <li><a href="#!/policies">Retention</a></li>
-      <li><a href="#!/admin">Admin</a></li>
-    </nav>
-  </div>
-
-  <div class="nav">
-    <nav>
-      <li><a href="#!/systems">Systems</a></li>
-      <li class="current"><a href="#!/stores">Storage</a></li>
-      <li><a href="#!/policies">Retention</a></li>
-      <li><a href="#!/admin">Admin</a></li>
-    </nav>
-  </div>
-
-  <div class="field" id="main">
-  <!--
-    <div class="gutter blk">
-      <h2>Configure A New Backup Job</h2>
-      <form>
-
-        <div class="band">
-          <div class="info">Lorem ipsum dolor sit amet, cons ectetuer adipiscing elit, sed diam nonummy nibh euismod tincidunt ut laoreet dolore magna aliquam erat volutpat. Ut wisi enim ad minim veniam, quis nostrud exerci tation ullamcorper suscipit lobortis nisl ut aliquip ex ea commodo conse.</div>
-          <div class="ctl">
-            <label>Label</label>
-            <input type="text" placeholder="Placeholder">
-            <p class="hints">(Hints) Lorem ipsum dolor sit amet, consectetuer adipiscing elit, sed diam nonummy nibh euismod tincidunt ut laoreet dolore.</p>
-            <p class="examples">For example: <strong>example 1</strong>, <strong>example 2</strong>, or <strong>example 3</strong>.</p>
-          </div>
-        </div>
->>>>>>> 46449d00
 
       /********************************** {{ grid }} *****/
       .blk {
@@ -2619,6 +1239,65 @@
         padding: 16px;
       }
 
+
+      .init-shield,
+      .unlock-shield {
+          display: block;
+          margin: 4em;
+      }
+      .init-shield label,
+      .unlock-shield label {
+        display: block;
+        font-size: 16pt;
+        font-weight: bold;
+        margin: 16pt 0 4pt 0;
+      }
+      .init-shield input,
+      .unlock-shield input {
+        font-size: 18pt;
+        width: 80%;
+        border-radius: 4px 0 0 4px;
+        border: 1px solid #ccc;
+        height: 36px;
+        margin: 0;
+        padding: 0 6pt;
+        box-sizing: border-box;
+      }
+      .init-shield button,
+      .unlock-shield button {
+        font-size: 16pt;
+        height: 36px;
+        border-radius: 4px;
+        padding: 0 0.6em;
+        margin: 0;
+        box-sizing: border-box;
+        font-weight: bold;
+        cursor: pointer;
+      }
+
+      .unlock-shield input {
+        display: inline-block;
+      }
+      .unlock-shield button {
+        background-color: #0071BC;
+        border: 1px solid #0071BC;
+        color: #fff;
+
+        border-radius: 0 4px 4px 0;
+
+        display: inline-block;
+        position: relative;
+        top: -1px;
+      }
+
+      .init-shield button {
+        display: block;
+        margin: 12pt 0 8pt 0;
+        background-color: #ba1f1f;
+        border: 1px solid #a31d1d;
+        color: #fff;
+      }
+
       .form-group {
         width: 440px;
         max-width: 100%;
@@ -2651,87 +1330,86 @@
         border-radius: 3px;
         box-shadow: inset 0 1px 2px rgba(27,31,35,0.075);
       }
-
-
     /* }}} */</style>
   </head>
-  <body>
-    <div class="top-bar"><h1>SHIELD</h1>
-        
-    </div>
-    <div id="viewport" class="full"></div>
-
-    <script type="text/html" id="tpl--layout"><!-- {{{ -->
-      [[#
-        {layout}
-
-        The main (authenticated) layout for the UI
-      ]]
-      <div class="story-sidebar">
-        <nav>
-          <li><a href="#!/do/backup">Perform an ad hoc backup</a>
-              <p>Run a backup job whenever you need to, regardless of the job's
-              schedule.</p></li>
-
-          <li><a href="#">Restore data from a backup</a>
-              <p>Restore a protected system back to the state it was in when a
-              backup archive was taken.</p></li>
-
-          <li><a href="#">Configure a new backup job</a>
-              <p>Set up a new protected system, and configure the how, when,
-              and for how long of managing its backup archives.</p></li>
-        </nav>
-      </div>
-      <div class="pane">
-        <div class="hud blk" id="hud">
-          <div class="x5"><div class="inst">
-            <ul>
-              <li class="shield">SHIELD &hellip;</li>
-            </ul>
-          </div></div>
-
-          <div class="x5"><div class="health">
-            <div class="fill"></div>
-          </div></div>
-
-          <div class="x6"><div class="prot">
-            <div class="fill"></div>
-          </div></div>
+<body>
+<div class="top-bar"><h1>SHIELD</h1>
+    
+</div>
+<div id="viewport" class="full"></div>
+
+<script type="text/html" id="tpl--layout"><!-- {{{ -->
+[[#
+  {layout}
+
+  The main (authenticated) layout for the UI
+]]
+<div class="story-sidebar">
+  <nav>
+    <li><a href="#!/do/backup">Perform an ad hoc backup</a>
+        <p>Run a backup job whenever you need to, regardless of the job's
+        schedule.</p></li>
+
+    <li><a href="#">Restore data from a backup</a>
+        <p>Restore a protected system back to the state it was in when a
+        backup archive was taken.</p></li>
+
+    <li><a href="#">Configure a new backup job</a>
+        <p>Set up a new protected system, and configure the how, when,
+        and for how long of managing its backup archives.</p></li>
+  </nav>
+</div>
+<div class="pane">
+  <div class="hud blk" id="hud">
+    <div class="x5"><div class="inst">
+      <ul>
+        <li class="shield">SHIELD &hellip;</li>
+      </ul>
+    </div></div>
+
+    <div class="x5"><div class="health">
+      <div class="fill"></div>
+    </div></div>
+
+    <div class="x6"><div class="prot">
+      <div class="fill"></div>
+    </div></div>
+  </div>
+
+  <div class="nav sticky" id="sticky-nav">
+    <nav>
+      <li><a href="#!/systems">Systems</a></li>
+      <li class="current"><a href="#!/stores">Storage</a></li>
+      <li><a href="#!/policies">Retention</a></li>
+      <li><a href="#!/admin">Admin</a></li>
+    </nav>
+  </div>
+
+  <div class="nav">
+    <nav>
+      <li><a href="#!/systems">Systems</a></li>
+      <li class="current"><a href="#!/stores">Storage</a></li>
+      <li><a href="#!/policies">Retention</a></li>
+      <li><a href="#!/admin">Admin</a></li>
+    </nav>
+  </div>
+
+  <div class="field" id="main">
+  <!--
+    <div class="gutter blk">
+      <h2>Configure A New Backup Job</h2>
+      <form>
+
+        <div class="band">
+          <div class="info">Lorem ipsum dolor sit amet, cons ectetuer adipiscing elit, sed diam nonummy nibh euismod tincidunt ut laoreet dolore magna aliquam erat volutpat. Ut wisi enim ad minim veniam, quis nostrud exerci tation ullamcorper suscipit lobortis nisl ut aliquip ex ea commodo conse.</div>
+          <div class="ctl">
+            <label>Label</label>
+            <input type="text" placeholder="Placeholder">
+            <p class="hints">(Hints) Lorem ipsum dolor sit amet, consectetuer adipiscing elit, sed diam nonummy nibh euismod tincidunt ut laoreet dolore.</p>
+            <p class="examples">For example: <strong>example 1</strong>, <strong>example 2</strong>, or <strong>example 3</strong>.</p>
+          </div>
         </div>
 
-        <div class="nav sticky" id="sticky-nav">
-          <nav>
-            <li><a href="#!/systems">Systems</a></li>
-            <li class="current"><a href="#!/stores">Storage</a></li>
-            <li><a href="#!/policies">Retention</a></li>
-            <li><a href="#!/admin">Admin</a></li>
-          </nav>
-        </div>
-
-        <div class="nav">
-          <nav>
-            <li><a href="#!/systems">Systems</a></li>
-            <li class="current"><a href="#!/stores">Storage</a></li>
-            <li><a href="#!/policies">Retention</a></li>
-            <li><a href="#!/admin">Admin</a></li>
-          </nav>
-        </div>
-
-        <div class="field" id="main">
-        <!--
-          <div class="gutter blk">
-            <h2>Configure A New Backup Job</h2>
-            <form>
-
-              <div class="band">
-                <div class="info">Lorem ipsum dolor sit amet, cons ectetuer adipiscing elit, sed diam nonummy nibh euismod tincidunt ut laoreet dolore magna aliquam erat volutpat. Ut wisi enim ad minim veniam, quis nostrud exerci tation ullamcorper suscipit lobortis nisl ut aliquip ex ea commodo conse.</div>
-                <div class="ctl">
-                  <label>Label</label>
-                  <input type="text" placeholder="Placeholder">
-                  <p class="hints">(Hints) Lorem ipsum dolor sit amet, consectetuer adipiscing elit, sed diam nonummy nibh euismod tincidunt ut laoreet dolore.</p>
-                  <p class="examples">For example: <strong>example 1</strong>, <strong>example 2</strong>, or <strong>example 3</strong>.</p>
-                </div>
-              </div>
 
               <div class="band">
                 <div class="info">Lorem ipsum dolor sit amet, cons ectetuer adipiscing elit, sed diam nonummy nibh euismod tincidunt ut laoreet dolore magna aliquam erat volutpat. Ut wisi enim ad minim veniam, quis nostrud exerci tation ullamcorper suscipit lobortis nisl ut aliquip ex ea commodo conse.</div>
@@ -2754,204 +1432,6 @@
                   <p class="examples">For example: <strong>example 1</strong>, <strong>example 2</strong>, or <strong>example 3</strong>.</p>
                 </div>
               </div>
-<<<<<<< HEAD
-=======
-              <button>Sign in</button>
-            <form>
-          </div>
-        </div>
-      </div>
-    </div>
-<!-- }}} --></script>
-<script type="text/html" id="tpl--top-bar"><!-- {{{ -->
-[[#
-  {top-bar} template
-
-  Renders the top-most bar, with the SHIELD name / environment, and the
-  current users name / tenant and "personal settings" menu.
-]]
-    <h1><a href="#!/systems">SHIELD [[= _.shield.env ]] <span>[[= _.shield.ip ]]</span></a></h1>
-    [[ if (_.user) { ]]
-    <a href="#!/account" rel="account">[[= _.user.name ]][[ if (_.tenant) { ]] ([[= _.tenant.name ]])[[ } ]]</a>
-    <div class="flyout">
-      <div class="menu">
-        <div class="header">Signed in as [[= _.user.account ]]
-          <span>[[= _.user.backend ]]</span>
-        </div>
-        <div class="divider"></div>
-        [[ if (_.tenants.length == 0) { ]]
-        <span class="dropdown odd">you have no tenants</span>
-        [[ } else { ]]
-        [[   $.each(_.tenants, function (i, tenant) { ]]
-        <a class="dropdown[[ if (tenant.uuid == _.tenant.uuid) { ]] current-tenant[[ } ]]" href="#!/tenant/[[= tenant.uuid ]]">[[= tenant.name ]]</a>
-        [[   }); ]]
-        [[ } ]]
-        <div class="divider"></div>
-        <a class="dropdown" href="#!/account">Settings</a>
-        <a class="dropdown" href="/auth/logout">Sign Out</a>
-      </div>
-    </div>
-    [[ } ]]
-
-
-<!-- }}} --></script>
-<script type="text/html" id="tpl--hud"><!-- {{{ -->
-[[#
-  {hud} template
-
-  Renders the "health and wellness" heads-up display (HUD), with more
-  information about this SHIELD instance (name / env / IP / version),
-  health and key metrics.
-]]
-    <div class="x5"><div class="inst">
-      <ul>
-        <li class="shield">SHIELD <span class="v">[[= _.shield.version ]]</span></li>
-        <li class="ip">[[= _.shield.ip ]]</li>
-        <li class="fqdn">[[= _.shield.fqdn ]]</li>
-        <li class="env"><span style="color: [[= maybe(_.shield.color, "#8CC63F") ]]">[[= _.shield.env ]]</span></li>
-      </ul>
-    </div></div>
-
-    <div class="x5"><div class="health">
-      <ul>
-        [[ if (_.health.core == "unsealed" || _.health.core == "unlocked") { ]]
-        <li class="ok"><object type="image/svg+xml" data="i/api-ok.svg"></object> SHIELD is <span>up</span></li>
-        [[ } else if (_.health.core == "sealed" || _.health.core == "locked") { ]]
-        <li class="fail"><object type="image/svg+xml" data="i/api-fail.svg"></object> SHIELD is <span>LOCKED</span></li>
-        [[ } else if (_.health.core == "uninitialized") { ]]
-        <li class="fail"><object type="image/svg+xml" data="i/api-fail.svg"></object> SHIELD is <span>UNINITIALIZED</span></li>
-        [[ } else { ]]
-        <li class="fail"><object type="image/svg+xml" data="i/api-fail.svg"></object> SHIELD is <span>down</span></li>
-        [[ } ]]
-        [[ if (_.health.storage_ok) { ]]
-        <li class="ok"><object type="image/svg+xml" data="i/cloud-ok.svg"></object> Cloud Storage is <span>connected</span></li>
-        [[ } else { ]]
-        <li class="fail"><object type="image/svg+xml" data="i/cloud-fail.svg"></object> Cloud Storage is <span>failing</span></li>
-        [[ } ]]
-        [[ if (_.health.jobs_ok) { ]]
-        <li class="ok"><object type="image/svg+xml" data="i/jobs-ok.svg"></object> All Jobs <span>succeeding</span></li>
-        [[ } else { ]]
-        <li class="fail"><object type="image/svg+xml" data="i/jobs-fail.svg"></object> Jobs are <span>failing</span></li>
-        [[ } ]]
-      </ul>
-    </div></div>
-
-    <div class="x6"><div class="prot">
-      <h3>Data Protection Summary</h3>
-      <ul>
-        <li>Scheduled Backup Jobs <span>[[= _.stats.jobs ]]</span></li>
-        <li>Backup Archives <span>[[= _.stats.archives ]]</span></li>
-        <li class="warn">Cloud Storage Used <span>[[= _.stats.storage ]]</span></li>
-        <li class="ok">Daily Storage Increase <span>[[= _.stats.daily ]]</span></li>
-      </ul>
-    </div></div>
-<!-- }}} --></script>
-<script type="text/html" id="tpl--404"><!-- {{{ -->
-[[#
-  {404} template
-
-  Help a lost traveller on their way.
-]]
-    <div class="gutter blk e404">
-      <h2>Oops.  We Couldn't Find That...</h2>
-      <img src="/i/404.png" width="30%">
-      <p>Looks like someone or some<em>thing</em> directed you to a part of the SHIELD
-      web interface that just doesn't exist.  Bummer.  If you are sure this is SHIELD's
-      fault (and it very well could be), please report an issues over at our
-      <a href="https://github.com/starkandwayne/shield/issues/new" target="_blank">Github
-      Page</a>.</p>
-
-      <pre>You can paste this additional information
-into your Github issue:
-
-- **Wanted URL**: [[= _.wanted ]]
-- **Arguments**:  ([[= _.args.join(', ') ]])
-- **Referer**:    [[= maybe(_.referer, '_none_') ]]
-</pre>
-    </div>
-<!-- }}} --></script>
-<script type="text/html" id="tpl--account"><!-- {{{ -->
-[[#
-  {account}
-
-  Shows the user their current account information,
-  including a form for changing their name (and, if
-  local, their password), and a list of all tenants
-  that they belong to, and their roles therein.
-]]
-    <div class="gutter blk account">
-      <h2>My Account</h2>
-
-      <form>
-        <p><label for="name">Display</label>
-        <input type="text" value="" /></p>
-      </form>
-    </div>
-<!-- }}} --></script>
-<script type="text/html" id="tpl--init"><!-- {{{ -->
-[[#
-  {init} template
-
-  Renders a form allowing administrators (sys_role = admin) to initialize
-  this SHIELD core.
-]]
-    <div class="gutter blk">
-      <h2>This SHIELD Core is UNINITIALIZED</h2>
-      <p>Et harum quidem rerum. Neque porro quisquam est, qui dolorem ipsum. Nam libero
-         tempore. Itaque earum rerum hic tenetur a sapiente delectus, ut aut reiciendis
-         voluptatibus maiores alias. At vero eos et accusamus et iusto odio dignissimos.</p>
-
-      <form class="init-shield">
-        <label for="init-master">Create a SHIELD Master Password</label>
-        <input type="password" id="init-master" name="master">
-        <label for="init-confirm">Type it again, for good measure...</label>
-        <input type="password" id="init-confirm" name="confirm">
-        <button>Initialize</button>
-      </form>
-    </div>
-<!-- }}} --></script>
-<script type="text/html" id="tpl--unlock"><!-- {{{ -->
-[[#
-  {unlock} template
-
-  Renders a form allowing anyone with knowledge of the SHIELD master
-  password to unlock the SHIELD core, and resume normal operations.
-]]
-    <div class="gutter blk">
-      <h2>This SHIELD Core is LOCKED</h2>
-      <p>Et harum quidem rerum. Neque porro quisquam est, qui dolorem ipsum. Nam libero
-         tempore. Itaque earum rerum hic tenetur a sapiente delectus, ut aut reiciendis
-         voluptatibus maiores alias. At vero eos et accusamus et iusto odio dignissimos.</p>
-
-      <form class="unlock-shield">
-        <label for="unlock-master">Enter your SHIELD Master Password</label>
-        <input type="password" id="unlock-master" name="master"><button>Unlock</button>
-      </form>
-    </div>
-<!-- }}} --></script>
-<script type="text/html" id="tpl--do-backup"><!-- {{{ -->
-[[#
-  {do-backup}
-
-]]
-[[
-  var stores = {};
-  if (!_.system) {
-    _.store = undefined;
-    _.policy = undefined;
-  }
-
-  if (_.system && !_.store) {
-    _.policy = undefined;
-    $.each(_.system.jobs, function (i, job) {
-      _.store = stores[job.store.uuid] = job.store;
-      job.store.plugin = job.to;
-    });
-    if (_.noauto || Object.keys(stores).length != 1) {
-      _.store = undefined;
-    }
-  }
->>>>>>> 46449d00
 
               <div class="band">
                 <div class="info">Lorem ipsum dolor sit amet, cons ectetuer adipiscing elit, sed diam nonummy nibh euismod tincidunt ut laoreet dolore magna aliquam erat volutpat. Ut wisi enim ad minim veniam, quis nostrud exerci tation ullamcorper suscipit lobortis nisl ut aliquip ex ea commodo conse.</div>
@@ -3110,168 +1590,213 @@
                       <label for="local-login-remember-me">Remember me</label>
                     </div>
                     <button>Sign in</button>
-                  <form>
+                    <form>
+                  </div>
                 </div>
               </div>
             </div>
-          </div>
-    <!-- }}} --></script>
-    <script type="text/html" id="tpl--top-bar"><!-- {{{ -->
-      [[#
-        {top-bar} template
-
-        Renders the top-most bar, with the SHIELD name / environment, and the
-        current users name / tenant and "personal settings" menu.
-      ]]
-          <h1><a href="#!/systems">SHIELD [[= _.shield.env ]] <span>[[= _.shield.ip ]]</span></a></h1>
-          [[ if (_.user) { ]]
-          <a href="#!/account" rel="account">[[= _.user.name ]][[ if (_.tenant) { ]] ([[= _.tenant.name ]])[[ } ]]</a>
-          <div class="flyout">
-            <div class="menu">
-              <div class="header">Signed in as [[= _.user.account ]]
-                <span>[[= _.user.backend ]]</span>
+        <!-- }}} --></script>
+        <script type="text/html" id="tpl--top-bar"><!-- {{{ -->
+        [[#
+          {top-bar} template
+        
+          Renders the top-most bar, with the SHIELD name / environment, and the
+          current users name / tenant and "personal settings" menu.
+        ]]
+            <h1><a href="#!/systems">SHIELD [[= _.shield.env ]] <span>[[= _.shield.ip ]]</span></a></h1>
+            [[ if (_.user) { ]]
+            <a href="#!/account" rel="account">[[= _.user.name ]][[ if (_.tenant) { ]] ([[= _.tenant.name ]])[[ } ]]</a>
+            <div class="flyout">
+              <div class="menu">
+                <div class="header">Signed in as [[= _.user.account ]]
+                  <span>[[= _.user.backend ]]</span>
+                </div>
+                <div class="divider"></div>
+                [[ if (_.tenants.length == 0) { ]]
+                <span class="dropdown odd">you have no tenants</span>
+                [[ } else { ]]
+                [[   $.each(_.tenants, function (i, tenant) { ]]
+                <a class="dropdown[[ if (tenant.uuid == _.tenant.uuid) { ]] current-tenant[[ } ]]" href="#!/tenant/[[= tenant.uuid ]]">[[= tenant.name ]]</a>
+                [[   }); ]]
+                [[ } ]]
+                <div class="divider"></div>
+                <a class="dropdown" href="#!/account">Settings</a>
+                <a class="dropdown" href="/auth/logout">Sign Out</a>
               </div>
-              <div class="divider"></div>
-              [[ if (_.tenants.length == 0) { ]]
-              <span class="dropdown odd">you have no tenants</span>
-              [[ } else { ]]
-              [[   $.each(_.tenants, function (i, tenant) { ]]
-              <a class="dropdown[[ if (tenant.uuid == _.tenant.uuid) { ]] current-tenant[[ } ]]" href="#!/tenant/[[= tenant.uuid ]]">[[= tenant.name ]]</a>
-              [[   }); ]]
-              [[ } ]]
-              <div class="divider"></div>
-              <a class="dropdown" href="#!/account">Settings</a>
-              <a class="dropdown" href="/auth/logout">Sign Out</a>
             </div>
-          </div>
-          [[ } ]]
-
-
-    <!-- }}} --></script>
-    <script type="text/html" id="tpl--hud"><!-- {{{ -->
-      [[#
-        {hud} template
-
-        Renders the "health and wellness" heads-up display (HUD), with more
-        information about this SHIELD instance (name / env / IP / version),
-        health and key metrics.
-      ]]
-          <div class="x5"><div class="inst">
-            <ul>
-              <li class="shield">SHIELD <span class="v">[[= _.shield.version ]]</span></li>
-              <li class="ip">[[= _.shield.ip ]]</li>
-              <li class="fqdn">[[= _.shield.fqdn ]]</li>
-              <li class="env"><span style="color: [[= maybe(_.shield.color, "#8CC63F") ]]">[[= _.shield.env ]]</span></li>
-            </ul>
-          </div></div>
-
-          <div class="x5"><div class="health">
-            <ul>
-              [[ if (_.health.api_ok) { ]]
-              <li class="ok"><object type="image/svg+xml" data="i/api-ok.svg"></object> SHIELD API is <span>up</span></li>
-              [[ } else { ]]
-              <li class="fail"><object type="image/svg+xml" data="i/api-fail.svg"></object> SHIELD API is <span>failing</span></li>
-              [[ } ]]
-              [[ if (_.health.storage_ok) { ]]
-              <li class="ok"><object type="image/svg+xml" data="i/cloud-ok.svg"></object> Cloud Storage is <span>connected</span></li>
-              [[ } else { ]]
-              <li class="fail"><object type="image/svg+xml" data="i/cloud-fail.svg"></object> Cloud Storage is <span>failing</span></li>
-              [[ } ]]
-              [[ if (_.health.jobs_ok) { ]]
-              <li class="ok"><object type="image/svg+xml" data="i/jobs-ok.svg"></object> All Jobs <span>succeeding</span></li>
-              [[ } else { ]]
-              <li class="fail"><object type="image/svg+xml" data="i/jobs-fail.svg"></object> Jobs are <span>failing</span></li>
-              [[ } ]]
-            </ul>
-          </div></div>
-
-          <div class="x6"><div class="prot">
-            <h3>Data Protection Summary</h3>
-            <ul>
-              <li>Scheduled Backup Jobs <span>[[= _.stats.jobs ]]</span></li>
-              <li>Backup Archives <span>[[= _.stats.archives ]]</span></li>
-              <li class="warn">Cloud Storage Used <span>[[= _.stats.storage ]]</span></li>
-              <li class="ok">Daily Storage Increase <span>[[= _.stats.daily ]]</span></li>
-            </ul>
-          </div></div>
-    <!-- }}} --></script>
-    <script type="text/html" id="tpl--404"><!-- {{{ -->
-      [[#
-        {404} template
-
-        Help a lost traveller on their way.
-      ]]
-          <div class="gutter blk e404">
-            <h2>Oops.  We Couldn't Find That...</h2>
-            <img src="/i/404.png" width="30%">
-            <p>Looks like someone or some<em>thing</em> directed you to a part of the SHIELD
-            web interface that just doesn't exist.  Bummer.  If you are sure this is SHIELD's
-            fault (and it very well could be), please report an issues over at our
-            <a href="https://github.com/starkandwayne/shield/issues/new" target="_blank">Github
-            Page</a>.</p>
-
-            <pre>You can paste this additional information
-      into your Github issue:
-
-      - **Wanted URL**: [[= _.wanted ]]
-      - **Arguments**:  ([[= _.args.join(', ') ]])
-      - **Referer**:    [[= maybe(_.referer, '_none_') ]]
-      </pre>
-          </div>
-    <!-- }}} --></script>
-    <script type="text/html" id="tpl--account"><!-- {{{ -->
-      [[#
-        {account}
-
-        Shows the user their current account information,
-        including a form for changing their name (and, if
-        local, their password), and a list of all tenants
-        that they belong to, and their roles therein.
-      ]]
-          <div class="gutter blk account">
-            <h2>My Account</h2>
-
-            <form>
-              <p><label for="name">Display</label>
-              <input type="text" value="" /></p>
-            </form>
-          </div>
-    <!-- }}} --></script>
-    <script type="text/html" id="tpl--do-backup"><!-- {{{ -->
-      [[#
-        {do-backup}
-
-      ]]
-      [[
-        var stores = {};
-        if (!_.system) {
-          _.store = undefined;
-          _.policy = undefined;
-        }
-
-        if (_.system && !_.store) {
-          _.policy = undefined;
-          $.each(_.system.jobs, function (i, job) {
-            _.store = stores[job.store.uuid] = job.store;
-            job.store.plugin = job.to;
-          });
-          if (_.noauto || Object.keys(stores).length != 1) {
+            [[ } ]]
+        
+        
+        <!-- }}} --></script>
+        <script type="text/html" id="tpl--hud"><!-- {{{ -->
+        [[#
+          {hud} template
+        
+          Renders the "health and wellness" heads-up display (HUD), with more
+          information about this SHIELD instance (name / env / IP / version),
+          health and key metrics.
+        ]]
+            <div class="x5"><div class="inst">
+              <ul>
+                <li class="shield">SHIELD <span class="v">[[= _.shield.version ]]</span></li>
+                <li class="ip">[[= _.shield.ip ]]</li>
+                <li class="fqdn">[[= _.shield.fqdn ]]</li>
+                <li class="env"><span style="color: [[= maybe(_.shield.color, "#8CC63F") ]]">[[= _.shield.env ]]</span></li>
+              </ul>
+            </div></div>
+        
+            <div class="x5"><div class="health">
+              <ul>
+                [[ if (_.health.core == "unsealed" || _.health.core == "unlocked") { ]]
+                <li class="ok"><object type="image/svg+xml" data="i/api-ok.svg"></object> SHIELD is <span>up</span></li>
+                [[ } else if (_.health.core == "sealed" || _.health.core == "locked") { ]]
+                <li class="fail"><object type="image/svg+xml" data="i/api-fail.svg"></object> SHIELD is <span>LOCKED</span></li>
+                [[ } else if (_.health.core == "uninitialized") { ]]
+                <li class="fail"><object type="image/svg+xml" data="i/api-fail.svg"></object> SHIELD is <span>UNINITIALIZED</span></li>
+                [[ } else { ]]
+                <li class="fail"><object type="image/svg+xml" data="i/api-fail.svg"></object> SHIELD is <span>down</span></li>
+                [[ } ]]
+                [[ if (_.health.storage_ok) { ]]
+                <li class="ok"><object type="image/svg+xml" data="i/cloud-ok.svg"></object> Cloud Storage is <span>connected</span></li>
+                [[ } else { ]]
+                <li class="fail"><object type="image/svg+xml" data="i/cloud-fail.svg"></object> Cloud Storage is <span>failing</span></li>
+                [[ } ]]
+                [[ if (_.health.jobs_ok) { ]]
+                <li class="ok"><object type="image/svg+xml" data="i/jobs-ok.svg"></object> All Jobs <span>succeeding</span></li>
+                [[ } else { ]]
+                <li class="fail"><object type="image/svg+xml" data="i/jobs-fail.svg"></object> Jobs are <span>failing</span></li>
+                [[ } ]]
+              </ul>
+            </div></div>
+        
+            <div class="x6"><div class="prot">
+              <h3>Data Protection Summary</h3>
+              <ul>
+                <li>Scheduled Backup Jobs <span>[[= _.stats.jobs ]]</span></li>
+                <li>Backup Archives <span>[[= _.stats.archives ]]</span></li>
+                <li class="warn">Cloud Storage Used <span>[[= _.stats.storage ]]</span></li>
+                <li class="ok">Daily Storage Increase <span>[[= _.stats.daily ]]</span></li>
+              </ul>
+            </div></div>
+        <!-- }}} --></script>
+        <script type="text/html" id="tpl--404"><!-- {{{ -->
+        [[#
+          {404} template
+        
+          Help a lost traveller on their way.
+        ]]
+            <div class="gutter blk e404">
+              <h2>Oops.  We Couldn't Find That...</h2>
+              <img src="/i/404.png" width="30%">
+              <p>Looks like someone or some<em>thing</em> directed you to a part of the SHIELD
+              web interface that just doesn't exist.  Bummer.  If you are sure this is SHIELD's
+              fault (and it very well could be), please report an issues over at our
+              <a href="https://github.com/starkandwayne/shield/issues/new" target="_blank">Github
+              Page</a>.</p>
+        
+              <pre>You can paste this additional information
+        into your Github issue:
+        
+        - **Wanted URL**: [[= _.wanted ]]
+        - **Arguments**:  ([[= _.args.join(', ') ]])
+        - **Referer**:    [[= maybe(_.referer, '_none_') ]]
+        </pre>
+            </div>
+        <!-- }}} --></script>
+        <script type="text/html" id="tpl--account"><!-- {{{ -->
+        [[#
+          {account}
+        
+          Shows the user their current account information,
+          including a form for changing their name (and, if
+          local, their password), and a list of all tenants
+          that they belong to, and their roles therein.
+        ]]
+            <div class="gutter blk account">
+              <h2>My Account</h2>
+        
+              <form>
+                <p><label for="name">Display</label>
+                <input type="text" value="" /></p>
+              </form>
+            </div>
+        <!-- }}} --></script>
+        <script type="text/html" id="tpl--init"><!-- {{{ -->
+        [[#
+          {init} template
+        
+          Renders a form allowing administrators (sys_role = admin) to initialize
+          this SHIELD core.
+        ]]
+            <div class="gutter blk">
+              <h2>This SHIELD Core is UNINITIALIZED</h2>
+              <p>Et harum quidem rerum. Neque porro quisquam est, qui dolorem ipsum. Nam libero
+                 tempore. Itaque earum rerum hic tenetur a sapiente delectus, ut aut reiciendis
+                 voluptatibus maiores alias. At vero eos et accusamus et iusto odio dignissimos.</p>
+        
+              <form class="init-shield">
+                <label for="init-master">Create a SHIELD Master Password</label>
+                <input type="password" id="init-master" name="master">
+                <label for="init-confirm">Type it again, for good measure...</label>
+                <input type="password" id="init-confirm" name="confirm">
+                <button>Initialize</button>
+              </form>
+            </div>
+        <!-- }}} --></script>
+        <script type="text/html" id="tpl--unlock"><!-- {{{ -->
+        [[#
+          {unlock} template
+        
+          Renders a form allowing anyone with knowledge of the SHIELD master
+          password to unlock the SHIELD core, and resume normal operations.
+        ]]
+            <div class="gutter blk">
+              <h2>This SHIELD Core is LOCKED</h2>
+              <p>Et harum quidem rerum. Neque porro quisquam est, qui dolorem ipsum. Nam libero
+                 tempore. Itaque earum rerum hic tenetur a sapiente delectus, ut aut reiciendis
+                 voluptatibus maiores alias. At vero eos et accusamus et iusto odio dignissimos.</p>
+        
+              <form class="unlock-shield">
+                <label for="unlock-master">Enter your SHIELD Master Password</label>
+                <input type="password" id="unlock-master" name="master"><button>Unlock</button>
+              </form>
+            </div>
+        <!-- }}} --></script>
+        <script type="text/html" id="tpl--do-backup"><!-- {{{ -->
+        [[#
+          {do-backup}
+        
+        ]]
+        [[
+          var stores = {};
+          if (!_.system) {
             _.store = undefined;
-          }
-        }
-
-        var policies = {};
-        if (_.system && _.store && !_.policy) {
-          $.each(_.system.jobs, function(i, job) {
-            if (job.store.uuid = _.store.uuid) {
-              _.policy = policies[job.retention.uuid] = job.retention;
-            }
-          });
-          if (_.noauto || Object.keys(policies).length != 1) {
             _.policy = undefined;
           }
-        }
-      ]]
+        
+          if (_.system && !_.store) {
+            _.policy = undefined;
+            $.each(_.system.jobs, function (i, job) {
+              _.store = stores[job.store.uuid] = job.store;
+              job.store.plugin = job.to;
+            });
+            if (_.noauto || Object.keys(stores).length != 1) {
+              _.store = undefined;
+            }
+          }
+
+          var policies = {};
+          if (_.system && _.store && !_.policy) {
+            $.each(_.system.jobs, function(i, job) {
+              if (job.store.uuid = _.store.uuid) {
+                _.policy = policies[job.retention.uuid] = job.retention;
+              }
+            });
+            if (_.noauto || Object.keys(policies).length != 1) {
+              _.policy = undefined;
+            }
+          }
+        ]]
           <div class="gutter blk do-backup">
             <p class="do-caption">Performing an Ad Hoc Backup</p>
             <div class="picks">
@@ -3810,7 +2335,6 @@
                   <td>[[= provider.type ]] (<a href="#">configuration</a>)</td>
                 </tr>
               [[ }); ]]
-<<<<<<< HEAD
               </tbody>
             </table>
           </div>
@@ -3847,11 +2371,42 @@
           </div>
     <!-- }}} --></script>
 
+    <script type="text/html" id="tpl--auth-providers"><!-- {{{ -->
+      [[#
+        {auth-providers} template
+      
+        Renders the list of configured authentication providers, including
+        details about how to integrate with their respective 3rd party auth
+        systems, i.e. Github oauth App registration, CF/UAA client creation,
+        etc.
+      ]]
+          <div class="gutter blk" id="auth-providers">
+            <h2>Authentication Providers</h2>
+            <table>
+              <thead><tr>
+                <th>Name</th>
+                <th>Identifier</th>
+                <th>Type</th>
+              </tr></thead>
+              <tbody>
+              [[ $.each(_.providers, function (i, provider) { ]]
+                <tr>
+                  <td>[[= provider.name ]]</td>
+                  <td><span class="tag">[[= provider.identifier ]]</span></td>
+                  <td>[[= provider.type ]] (<a href="#">configuration</a>)</td>
+                </tr>
+              [[ }); ]]
+              </tbody>
+            </table>
+          </div>
+    <!-- }}} --></script>
+
     <script type="text/html" id="tpl--"><!-- {{{ -->
     <!-- }}} --></script>
 
     <!-- FIXME: colo jquery / lensjs with our assets -->
     <script src="https://code.jquery.com/jquery-3.2.1.min.js"></script>
+    <script src="/init.js"></script>
     <script type="text/javascript">
     /*
       When the viewer scrolls the browser window, check to see if we
@@ -3869,78 +2424,6 @@
         nav.className = 'nav sticky';
       }
     });
-=======
-            </td>
-          </tr>
-          [[ } ]]
-          [[ }); ]]
-        </tbody>
-      </table>
-      [[ } ]]
-    </div>
-<!-- }}} --></script>
-<script type="text/html" id="tpl--auth-providers"><!-- {{{ -->
-[[#
-  {auth-providers} template
-
-  Renders the list of configured authentication providers, including
-  details about how to integrate with their respective 3rd party auth
-  systems, i.e. Github oauth App registration, CF/UAA client creation,
-  etc.
-]]
-    <div class="gutter blk" id="auth-providers">
-      <h2>Authentication Providers</h2>
-      <table>
-        <thead><tr>
-          <th>Name</th>
-          <th>Identifier</th>
-          <th>Type</th>
-        </tr></thead>
-        <tbody>
-        [[ $.each(_.providers, function (i, provider) { ]]
-          <tr>
-            <td>[[= provider.name ]]</td>
-            <td><span class="tag">[[= provider.identifier ]]</span></td>
-            <td>[[= provider.type ]] (<a href="#">configuration</a>)</td>
-          </tr>
-        [[ }); ]]
-        </tbody>
-      </table>
-    </div>
-<!-- }}} --></script>
-<script type="text/html" id="tpl--"><!-- {{{ -->
-<!-- }}} --></script>
-
-<!-- FIXME: colo jquery / lensjs with our assets -->
-<script src="https://code.jquery.com/jquery-3.2.1.min.js"></script>
-<script src="/init.js"></script>
-<script type="text/javascript">
-/*
-  When the viewer scrolls the browser window, check to see if we
-  need to "stick" the navigation header to the top of the viewport,
-  or re-attach it back to its relative position in the document flow.
- */
-document.addEventListener('scroll', function(event) {
-  var nav = document.getElementById("sticky-nav");
-  var hud = document.getElementById("hud");
-  var y = hud.clientHeight + hud.offsetTop;
-
-  if (y - 29 <= window.scrollY) {
-    nav.className = 'nav sticky on';
-  } else if (y - 29 > window.scrollY) {
-    nav.className = 'nav sticky';
-  }
-});
-
-function tparse(d) {
-  if (typeof d == "string") {
-    // because we insist on doing bad things with date formatting in the API...
-    m = /^(\d{4})-(\d{2})-(\d{2}) (\d{2}):(\d{2}):(\d{2})$/.exec(d);
-    if (!m) {
-      console.log("'%s' doesn't look like a date/time string...", d);
-      return ""
-    }
->>>>>>> 46449d00
 
     function tparse(d) {
       if (typeof d == "string") {
@@ -4457,98 +2940,32 @@
       }
       return Templates[name](data);
     }
-<<<<<<< HEAD
-=======
-    src = tokens[3];
-  }
-  code = code.join('');
-  return function (_) {
-    var __ = '';
-    var maybe = function (a,b) { return typeof(a) !== 'undefined' ? a : b; };
-    var html  = function (s) {
-      return $('<textarea>').text(s).html()
-        .replace(/&lt;(https?:.+?)&gt;/g, '<a target="_blank" href="$1">$1</a>')
-        .replace(/\n/g, '<br>'); };
-
-    eval(code);
-    return __;
-  };
-}
-
-/*
-  Set up Template handlers for the dynamic parts of the page
- */
-var Templates = {};
-function template(name, data) {
-  if (!(name in Templates)) {
-    Templates[name] = compile($('script#tpl--'+name).html());
-  }
-  return Templates[name](data);
-}
-
-var referer = undefined;
-function dispatch(page) {
-  if ($global.auth.unauthenticated) {
-    console.log('session not authenticated; diverting to #!/login page...');
-    page = "#!/login";
-
-  } else if ($global.auth && $global.auth.user && $global.auth.user.sysrole != "" && $global.hud) {
-    console.log($global.hud.health.core);
-
-    /* process 'system' team diverts */
-    if ($global.hud.health.core == "uninitialized") {
-      console.log('system user detected, and this SHIELD core is uninitialized; diverting to #!/init page...');
-      page = "#!/init";
-
-    } else if ($global.hud.health.core == "sealed" || $global.hud.health.core == "locked") {
-      console.log('system user detected, and this SHIELD core is locked; diverting to #!/unlock page...');
-      page = "#!/unlock";
-    }
-  }
-  if (!page || page == "") {
-    console.log('no specific page specified; diverting to #!/systems page...');
-    page = "#!/systems";
-  }
-  console.log('dispatching to page "%s"...', page);
-
-  var argv = page.split(':');
-  page = argv.shift();
-  var top = page.replace(/^(#!\/[^\/]+)(\/.*)?$/, '$1');
-
-  args = {};
-  for (var i = 0; i < argv.length; i += 2) {
-    args[argv[0+i]] = argv[1+i]
-  }
-  $('nav li.current').removeClass('current');
-  $('nav a[href="'+top+'"]').closest('li').addClass('current');
-
-  switch (page) {
-  case "#!/login": /* {{{ */
-    (function () {
-      $.ajax({
-        type: 'GET',
-        url:  '/v2/auth/providers',
-        success: function (data) {
-          $('#viewport').html(template('login', { oauth: data }));
-        }
-      })
-    })();
-    break; /* #!/login */
-    // }}}
-  case "#!/do/backup": /* {{{ */
-    (function () {
-      $('#main').html(template('loading'));
-      var data = {};
->>>>>>> 46449d00
-
-    var $global = { auth: { unauthenticated: 1 } };
+
     var referer = undefined;
     function dispatch(page) {
       if ($global.auth.unauthenticated) {
+        console.log('session not authenticated; diverting to #!/login page...');
         page = "#!/login";
-      } else if (!page || page == "") {
+
+      } else if ($global.auth && $global.auth.user && $global.auth.user.sysrole != "" && $global.hud) {
+        console.log($global.hud.health.core);
+
+        /* process 'system' team diverts */
+        if ($global.hud.health.core == "uninitialized") {
+          console.log('system user detected, and this SHIELD core is uninitialized; diverting to #!/init page...');
+          page = "#!/init";
+
+        } else if ($global.hud.health.core == "sealed" || $global.hud.health.core == "locked") {
+          console.log('system user detected, and this SHIELD core is locked; diverting to #!/unlock page...');
+          page = "#!/unlock";
+        }
+      }
+      if (!page || page == "") {
+        console.log('no specific page specified; diverting to #!/systems page...');
         page = "#!/systems";
       }
+      console.log('dispatching to page "%s"...', page);
+
       var argv = page.split(':');
       page = argv.shift();
       var top = page.replace(/^(#!\/[^\/]+)(\/.*)?$/, '$1');
@@ -4795,6 +3212,9 @@
         $('#main').html(template('rekey-master'));
         break; /* #!/admin/rekey-master */
         // }}}
+      case "#!/unlock": $('#main').html(template('unlock', {})); break;
+      case "#!/init":   $('#main').html(template('init',   {})); break;
+
       default:
         $('#main').html(template('404', {
           wanted:  page,
@@ -4803,35 +3223,6 @@
         }));
         return; /* 404 */
       }
-<<<<<<< HEAD
-=======
-    });
-    break; /* #!/admin/auth */
-    // }}}
-
-  case "#!/unlock": $('#main').html(template('unlock', {})); break;
-  case "#!/init":   $('#main').html(template('init',   {})); break;
-
-  default:
-    $('#main').html(template('404', {
-      wanted:  page,
-      args:    argv,
-      referer: referer,
-    }));
-    return; /* 404 */
-  }
-
-  referer = page;
-}
-
-function reload() {
-  dispatch(document.location.hash);
-}
-
-$(function () {
-  $('#viewport').html(template('layout'));
->>>>>>> 46449d00
-
       referer = page;
     }
 
@@ -4840,16 +3231,7 @@
     }
 
     $(function () {
-      $.ajax({
-        type: 'GET',
-<<<<<<< HEAD
-        url:  '/auth/id',
-        async: false,
-        success: function (response) {
-          $global.auth = response;
-          $('#viewport').html(template('layout'));
-        }
-      });
+      $('#viewport').html(template('layout'));
 
       $(window).on('hashchange', function (event) {
         dispatch(document.location.hash);
@@ -4866,9 +3248,10 @@
             type: 'GET',
             url:  '/v2/health',
             success: function (data) {
+              $global.hud = data;
               var json = JSON.stringify(data);
               if (json != last) {
-                $('#hud').html(template('hud', data));
+                $('#hud').html(template('hud', $global.hud));
                 $('.top-bar').html(template('top-bar', {
                   shield: {
                     env: 'DEMO',
@@ -4918,22 +3301,6 @@
             $task.html(template('task', {
               task: data,
               restorable: data.archive_uuid != "" && data.status == "done",
-=======
-        url:  '/v2/health',
-        success: function (data) {
-          $global.hud = data;
-          var json = JSON.stringify(data);
-          if (json != last) {
-            $('#hud').html(template('hud', $global.hud));
-            $('.top-bar').html(template('top-bar', {
-              shield: {
-                env: 'DEMO',
-                ip:  data.shield.ip
-              },
-              user:    $global.auth.user,
-              tenants: $global.auth.tenants,
-              tenant:  $global.auth.tenants[0]
->>>>>>> 46449d00
             }));
           },
           error: function (xhr) {
@@ -4969,7 +3336,6 @@
         });
       });
 
-<<<<<<< HEAD
       $('#main').on('click', '.task button[rel^="restore:"]', function (event) {
         var uuid   = $(event.target).closest('[data-archive-uuid]').data('archive-uuid');
         var target = $(event.target).closest('[data-system-name]').data('system-name');
@@ -4990,63 +3356,58 @@
           });
         });
       });
-=======
-  $('#main').on('submit', '.init-shield', function (event) {
-    event.preventDefault();
-    var master1 = $('.init-shield [name=master]').val();
-    var master2 = $('.init-shield [name=confirm]').val();
-
-    if (master1 != master2) {
-      banner("Passwords do not match.", 'error');
-      return;
-    }
-
-    if (master1 == '') {
-      banner("Please specify a master password", 'error');
-      return;
-    }
-
-    $.ajax({
-      type: 'POST',
-      url:  '/v2/init',
-
-      contentType: 'application/json',
-      data:        JSON.stringify({ "master_password": master1 }),
-      success: function (data) {
-        $global.hud.health.core = "unlocked";
-        $('#hud').html(template('hud', $global.hud));
-        dispatch("");
-      },
-      error: function (xhr) {
-        banner("Failed to initialize the SHIELD Core", 'error');
-      }
-    });
-  });
-
-  $('#main').on('submit', '.unlock-shield', function (event) {
-    event.preventDefault();
-    var master = $('.unlock-shield [name=master]').val();
-    $.ajax({
-      type: 'POST',
-      url:  '/v2/unlock',
-
-      contentType: 'application/json',
-      data:        JSON.stringify({ "master_password": master }),
-      success: function (data) {
-        $global.hud.health.core = "unlocked";
-        $('#hud').html(template('hud', $global.hud));
-        dispatch("");
-      },
-      error: function (xhr) {
-        banner("Failed to unlock the SHIELD Core", 'error');
-      }
-    });
-  });
-
-  /* submit the annotation form */
-  $('#main').on('submit', '.task form.annotate', function (event) {
-    event.preventDefault();
->>>>>>> 46449d00
+
+      $('#main').on('submit', '.init-shield', function (event) {
+        event.preventDefault();
+        var master1 = $('.init-shield [name=master]').val();
+        var master2 = $('.init-shield [name=confirm]').val();
+
+        if (master1 != master2) {
+          banner("Passwords do not match.", 'error');
+          return;
+        }
+
+        if (master1 == '') {
+          banner("Please specify a master password", 'error');
+          return;
+        }
+
+        $.ajax({
+          type: 'POST',
+          url:  '/v2/init',
+
+          contentType: 'application/json',
+          data:        JSON.stringify({ "master_password": master1 }),
+          success: function (data) {
+            $global.hud.health.core = "unlocked";
+            $('#hud').html(template('hud', $global.hud));
+            dispatch("");
+          },
+          error: function (xhr) {
+            banner("Failed to initialize the SHIELD Core", 'error');
+          }
+        });
+      });
+
+      $('#main').on('submit', '.unlock-shield', function (event) {
+        event.preventDefault();
+        var master = $('.unlock-shield [name=master]').val();
+        $.ajax({
+          type: 'POST',
+          url:  '/v2/unlock',
+
+          contentType: 'application/json',
+          data:        JSON.stringify({ "master_password": master }),
+          success: function (data) {
+            $global.hud.health.core = "unlocked";
+            $('#hud').html(template('hud', $global.hud));
+            dispatch("");
+          },
+          error: function (xhr) {
+            banner("Failed to unlock the SHIELD Core", 'error');
+          }
+        });
+      });
 
       /* submit the annotation form */
       $('#main').on('submit', '.task form.annotate', function (event) {
