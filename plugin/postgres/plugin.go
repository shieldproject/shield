// The `postgres` plugin for SHIELD is intended to be a generic
// backup/restore plugin for a postgres server. It can be used against
// any postgres server compatible with the `psql` and `pg_dumpall` tools
// installed on the system where this plugin is run.
//
// PLUGIN FEATURES
//
// This plugin implements functionality suitable for use with the following
// SHIELD Job components:
//
//   Target: yes
//   Store:  no
//
// PLUGIN CONFIGURATION
//
// The endpoint configuration passed to this plugin is used to identify
// what postgres instance to back up, and how to connect to it. Your
// endpoint JSON should look something like this:
//
//    {
//        "pg_user":"username-for-postgres",
//        "pg_password":"password-for-above-user",     # optional
//        "pg_host":"hostname-or-ip-of-pg-server",     # optional
//        "pg_port":"port-above-pg-server-listens-on", # optional
//        "pg_database": "name-of-db-to-backup",       # optional
//        "pg_bindir": "PostgreSQL binaries directory" # optional
//    }
//
// Default Configuration
//
//    {
//        "pg_port"  : "5432",
//        "pg_bindir": "/var/vcap/packages/postgres-9.4/bin"
//    }
//
// The `pg_port` field is optional. If specified, the plugin will connect to the
// given port to perform backups. If not specified plugin will connect to
// default postgres port 5432.
//
// The `pg_database` field is optional.  If specified, the plugin will only
// perform backups of the named database.  If not specified (the default), all
// databases will be backed up.
//
// The `pg_bindir` field is optional. It specifies where to find the PostgreSQL
// binaries such as pg_dump / pg_dumpall / pg_restore. If specified, the plugin
// will attempt to use binaries from within the given directory. If not specified
// the plugin will default to trying to use binaries in
// '/var/vcap/packages/postgres-9.4/bin', which is provided by the
// `agent-pgtools' package in the SHIELD BOSH release.
//
// BACKUP DETAILS
//
// The `postgres` plugin makes use of `pg_dumpall -c` to back up all databases
// on the postgres server it connects to. There is currently no filtering of
// individual databases to back up, unless that is done via the postgres users
// and roles. The dumps generated include SQL to clean up existing databses/tables,
// so that the restore will go smoothly.
//
// Backing up with the `postgres` plugin will not drop any existing connections to the
// database, or restart the service.
//
// RESTORE DETAILS
//
// To restore, the `postgres` plugin connects to the postgres server using the `psql`
// command. It then feeds in the backup data (`pg_dumpall` output). To work around
// cases where the databases being restored cannot be recreated due to existing connections,
// the plugin disallows incoming connections for each database, and disconnects the existing
// connections, prior to dropping the database. Once the database is recreated, connections
// are once again allowed into the database.
//
// Restoring with the `postgres` plugin will terminate existing connections to the database,
// but does not need to restart the postgres service.
//
// DEPENDENCIES
//
// This plugin relies on the `pg_dumpall` and `psql` commands. Please ensure that they
// are present on the system that will be running the backups + restores for postgres.
// If you are using shield-boshrelease to deploy SHIELD, these tools are provided, if you
// include the `agent-pgtools` job template along side your `shield-agent`.
//
package main

import (
	"bufio"
	"io"
	"os"
	"os/exec"
	"regexp"

	fmt "github.com/jhunt/go-ansi"

	"github.com/starkandwayne/shield/plugin"
)

var (
	DefaultPort = "5432"
)

func main() {
	p := PostgresPlugin{
		Name:    "PostgreSQL Backup Plugin",
		Author:  "Stark & Wayne",
		Version: "0.0.1",
		Features: plugin.PluginFeatures{
			Target: "yes",
			Store:  "no",
		},
		Example: `
{
  "pg_user"     : "username",   # REQUIRED

  "pg_password" : "password",
  "pg_host"     : "10.0.0.1",
  "pg_port"     : "5432",             # Port that PostgreSQL is listening on
  "pg_database" : "db1",              # Limit backup/restore operation to this database
  "pg_bindir"   : "/path/to/pg/bin"   # Where to find the psql command
}
`,
		Defaults: `
{
  "pg_port"  : "5432",
  "pg_bindir": "/var/vcap/packages/postgres-9.4/bin"
}
`,
		Fields: []plugin.Field{
			plugin.Field{
				Mode:  "target",
				Name:  "pg_host",
				Type:  "string",
				Title: "PostgreSQL Host",
				Help:  "The hostname or IP address of your PostgreSQL server.",
			},
			plugin.Field{
				Mode:    "target",
				Name:    "pg_port",
				Type:    "port",
				Title:   "PostgreSQL Port",
				Help:    "The TCP port that PostgreSQL is bound to, listening for incoming connections.",
				Default: "5432",
			},
			plugin.Field{
				Mode:     "target",
				Name:     "pg_user",
				Type:     "string",
				Title:    "PostgreSQL Username",
				Help:     "Username to authenticate to PostgreSQL as.",
				Required: true,
			},
			plugin.Field{
				Mode:  "target",
				Name:  "pg_password",
				Type:  "password",
				Title: "PostgreSQL Password",
				Help:  "Password to authenticate to PostgreSQL as.",
			},
			plugin.Field{
				Mode:  "target",
				Name:  "pg_database",
				Type:  "string",
				Title: "Database to Backup",
				Help:  "Limit scope of the backup to include only this database.  By default, all databases will be backed up.",
			},
			plugin.Field{
				Mode:    "target",
				Name:    "pg_bindir",
				Type:    "abspath",
				Title:   "Path to PostgreSQL bin/ directory",
				Help:    "The absolute path to the bin/ directory that contains the `psql` command.",
				Default: "/var/vcap/packages/postgres-9.4/bin",
			},
		},
	}

	plugin.Run(p)
}

type PostgresPlugin plugin.PluginInfo

type PostgresConnectionInfo struct {
	Host     string
	Port     string
	User     string
	Password string
	Bin      string
	Database string
}

func (p PostgresPlugin) Meta() plugin.PluginInfo {
	return plugin.PluginInfo(p)
}

func (p PostgresPlugin) Validate(endpoint plugin.ShieldEndpoint) error {
	var (
		s    string
		err  error
		fail bool
	)

	s, err = endpoint.StringValueDefault("pg_host", "")
	if err != nil {
		fmt.Printf("@R{\u2717 pg_host      %s}\n", err)
		fail = true
	} else if s == "" {
		fmt.Printf("@G{\u2713 pg_host}      using @C{localhost}\n")
	} else {
		fmt.Printf("@G{\u2713 pg_host}      @C{%s}\n", s)
	}

	s, err = endpoint.StringValueDefault("pg_port", "")
	if err != nil {
		fmt.Printf("@R{\u2717 pg_port      %s}\n", err)
		fail = true
	} else if s == "" {
		fmt.Printf("@G{\u2713 pg_port}      using default port @C{%s}\n", DefaultPort)
	} else {
		fmt.Printf("@G{\u2713 pg_port}      @C{%s}\n", s)
	}

	s, err = endpoint.StringValue("pg_user")
	if err != nil {
		fmt.Printf("@R{\u2717 pg_user      %s}\n", err)
		fail = true
	} else {
<<<<<<< HEAD
		fmt.Printf("@G{\u2713 pg_user}      @C{%s}\n", "REDACTED")
=======
		fmt.Printf("@G{\u2713 pg_user}      @C{%s}\n", plugin.Redact(s))
>>>>>>> 04a06ca9
	}

	s, err = endpoint.StringValueDefault("pg_password", "")
	if err != nil {
		fmt.Printf("@R{\u2717 pg_password  %s}\n", err)
		fail = true
	} else if s == "" {
		fmt.Printf("@G{\u2713 pg_password}  none (no credentials will be sent)\n")
	} else {
<<<<<<< HEAD
		fmt.Printf("@G{\u2713 pg_password}  @C{%s}\n", "REDACTED")
=======
		fmt.Printf("@G{\u2713 pg_password}  @C{%s}\n", plugin.Redact(s))
>>>>>>> 04a06ca9
	}

	s, err = endpoint.StringValueDefault("pg_database", "")
	if err != nil {
		fmt.Printf("@R{\u2717 pg_database  %s}\n", err)
	} else if s == "" {
		fmt.Printf("@G{\u2713 pg_database}  none (all databases will be backed up)\n")
	} else {
		fmt.Printf("@G{\u2713 pg_database}  @C{%s}\n", s)
	}

	if fail {
		return fmt.Errorf("postgres: invalid configuration")
	}
	return nil
}

func (p PostgresPlugin) Backup(endpoint plugin.ShieldEndpoint) error {
	pg, err := pgConnectionInfo(endpoint)
	if err != nil {
		return err
	}

	setupEnvironmentVariables(pg)

	cmd := ""
	if pg.Database != "" {
		// Run dump all on the specified db
		cmd = fmt.Sprintf("%s/pg_dump %s -C -c --no-password", pg.Bin, pg.Database)
	} else {
		// Else run dump on all
		cmd = fmt.Sprintf("%s/pg_dumpall -c --no-password", pg.Bin)
	}
	plugin.DEBUG("Executing: `%s`", cmd)
	return plugin.Exec(cmd, plugin.STDOUT)
}

func (p PostgresPlugin) Restore(endpoint plugin.ShieldEndpoint) error {
	pg, err := pgConnectionInfo(endpoint)
	if err != nil {
		return err
	}

	setupEnvironmentVariables(pg)

	cmd := exec.Command(fmt.Sprintf("%s/psql", pg.Bin), "-d", "postgres")
	plugin.DEBUG("Exec: %s/psql -d postgres", pg.Bin)
	plugin.DEBUG("Redirecting stdout and stderr to stderr")
	cmd.Stdout = os.Stderr
	cmd.Stderr = os.Stderr
	stdin, err := cmd.StdinPipe()
	if err != nil {
		return err
	}
	scanErr := make(chan error)
	go func(out io.WriteCloser, in io.Reader, errChan chan<- error) {
		plugin.DEBUG("Starting to read SQL statements from stdin...")
		r := bufio.NewReader(in)
		reg := regexp.MustCompile("^DROP DATABASE (.*);$")
		i := 0
		for {
			thisLine := []byte{}
			isPrefix := true
			var err error
			for isPrefix {
				var tmpLine []byte
				tmpLine, isPrefix, err = r.ReadLine()
				if err != nil {
					if err == io.EOF {
						goto eof
					}
					errChan <- err
					return
				}
				thisLine = append(thisLine, tmpLine...)
			}
			m := reg.FindStringSubmatch(string(thisLine))
			if len(m) > 0 {
				plugin.DEBUG("Found dropped database '%s' on line %d", m[1], i)
				out.Write([]byte(fmt.Sprintf("UPDATE pg_database SET datallowconn = 'false' WHERE datname = '%s';\n", m[1])))
				out.Write([]byte(fmt.Sprintf("SELECT pg_terminate_backend(pid) FROM pg_stat_activity WHERE datname = '%s';\n", m[1])))
			}
			_, err = out.Write([]byte(string(thisLine) + "\n"))
			if err != nil {
				plugin.DEBUG("Error when writing to output: %s", err)
				errChan <- err
				return
			}
			i++
		}
	eof:
		plugin.DEBUG("Completed restore with %d lines of SQL", i)
		out.Close()
		errChan <- nil
	}(stdin, os.Stdin, scanErr)
	err = cmd.Run()
	if err != nil {
		return err
	}
	return <-scanErr
}

func (p PostgresPlugin) Store(endpoint plugin.ShieldEndpoint) (string, int64, error) {
	return "", 0, plugin.UNIMPLEMENTED
}

func (p PostgresPlugin) Retrieve(endpoint plugin.ShieldEndpoint, file string) error {
	return plugin.UNIMPLEMENTED
}

func (p PostgresPlugin) Purge(endpoint plugin.ShieldEndpoint, file string) error {
	return plugin.UNIMPLEMENTED
}

func setupEnvironmentVariables(pg *PostgresConnectionInfo) {
	plugin.DEBUG("Setting up env:\n   PGUSER=%s, PGPASSWORD=%s, PGHOST=%s, PGPORT=%s", pg.User, pg.Password, pg.Host, pg.Port)

	os.Setenv("PGUSER", pg.User)
	os.Setenv("PGPASSWORD", pg.Password)
	os.Setenv("PGHOST", pg.Host)
	os.Setenv("PGPORT", pg.Port)
}

func pgConnectionInfo(endpoint plugin.ShieldEndpoint) (*PostgresConnectionInfo, error) {
	user, err := endpoint.StringValue("pg_user")
	if err != nil {
		return nil, err
	}
	plugin.DEBUG("PGUSER: '%s'", user)

	password, err := endpoint.StringValueDefault("pg_password", "")
	if err != nil {
		return nil, err
	}
	plugin.DEBUG("PGPASSWORD: '%s'", password)

	host, err := endpoint.StringValueDefault("pg_host", "")
	if err != nil {
		return nil, err
	}
	plugin.DEBUG("PGHOST: '%s'", host)

	port, err := endpoint.StringValueDefault("pg_port", DefaultPort)
	if err != nil {
		return nil, err
	}
	plugin.DEBUG("PGPORT: '%s'", port)

	database, err := endpoint.StringValueDefault("pg_database", "")
	if err != nil {
		return nil, err
	}
	plugin.DEBUG("PGDATABASE: '%s'", database)

	bin, err := endpoint.StringValueDefault("pg_bindir", "/var/vcap/packages/postgres-9.4/bin")
	if err != nil {
		return nil, err
	}
	plugin.DEBUG("PGBINDIR: '%s'", bin)

	return &PostgresConnectionInfo{
		Host:     host,
		Port:     port,
		User:     user,
		Password: password,
		Bin:      bin,
		Database: database,
	}, nil
}<|MERGE_RESOLUTION|>--- conflicted
+++ resolved
@@ -221,11 +221,7 @@
 		fmt.Printf("@R{\u2717 pg_user      %s}\n", err)
 		fail = true
 	} else {
-<<<<<<< HEAD
-		fmt.Printf("@G{\u2713 pg_user}      @C{%s}\n", "REDACTED")
-=======
 		fmt.Printf("@G{\u2713 pg_user}      @C{%s}\n", plugin.Redact(s))
->>>>>>> 04a06ca9
 	}
 
 	s, err = endpoint.StringValueDefault("pg_password", "")
@@ -235,11 +231,7 @@
 	} else if s == "" {
 		fmt.Printf("@G{\u2713 pg_password}  none (no credentials will be sent)\n")
 	} else {
-<<<<<<< HEAD
-		fmt.Printf("@G{\u2713 pg_password}  @C{%s}\n", "REDACTED")
-=======
 		fmt.Printf("@G{\u2713 pg_password}  @C{%s}\n", plugin.Redact(s))
->>>>>>> 04a06ca9
 	}
 
 	s, err = endpoint.StringValueDefault("pg_database", "")
