--- conflicted
+++ resolved
@@ -192,11 +192,7 @@
 			if reqConfig == "auth_url" || reqConfig == "project_name" {
 				fmt.Printf("@G{\u2713 %s}   @C{%s}\n", reqConfig, s)
 			} else {
-<<<<<<< HEAD
-				fmt.Printf("@G{\u2713 %s}   @C{%s}\n", reqConfig, "REDACTED")
-=======
 				fmt.Printf("@G{\u2713 %s}   @C{%s}\n", reqConfig, plugin.Redact(s))
->>>>>>> 04a06ca9
 			}
 		}
 	}
