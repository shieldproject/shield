--- conflicted
+++ resolved
@@ -172,33 +172,21 @@
 		fmt.Printf("@R{\u2717 bbr_username   %s}\n", err)
 		fail = true
 	} else {
-<<<<<<< HEAD
-		fmt.Printf("@G{\u2713 bbr_username}  @C{%s}\n", "REDACTED")
-=======
 		fmt.Printf("@G{\u2713 bbr_username}  @C{%s}\n", plugin.Redact(s))
->>>>>>> 04a06ca9
 	}
 	s, err = endpoint.StringValue("bbr_password")
 	if err != nil {
 		fmt.Printf("@R{\u2717 bbr_password   %s}\n", err)
 		fail = true
 	} else {
-<<<<<<< HEAD
-		fmt.Printf("@G{\u2713 bbr_password}  @C{%s}\n", "REDACTED")
-=======
 		fmt.Printf("@G{\u2713 bbr_password}  @C{%s}\n", plugin.Redact(s))
->>>>>>> 04a06ca9
 	}
 	s, err = endpoint.StringValue("bbr_cacert")
 	if err != nil {
 		fmt.Printf("@R{\u2717 bbr_cacert   %s}\n", err)
 		fail = true
 	} else {
-<<<<<<< HEAD
-		fmt.Printf("@G{\u2713 bbr_cacert}  @C{%s}\n", "REDACTED")
-=======
 		fmt.Printf("@G{\u2713 bbr_cacert}  @C{%s}\n", plugin.Redact(s))
->>>>>>> 04a06ca9
 	}
 	if fail {
 		return fmt.Errorf("bbr: invalid configuration")
