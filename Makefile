# Run me to verify that all tests pass and all binaries are buildable before pushing!
# If you do not, then Travis will be sad.

export GO15VENDOREXPERIMENT=1

BUILD_TYPE?=build

# Everything; this is the default behavior
all: format tests shield plugins

# go fmt ftw
format:
	go list ./... | grep -v vendor | xargs go fmt

# Running Tests
tests: test
test:
	ginkgo * ./cmd/shield
	go list ./... | grep -v vendor | xargs go vet

# Running Tests for race conditions
race:
	ginkgo -race *

# Building Shield
shield:
	go $(BUILD_TYPE) ./cmd/shieldd
	go $(BUILD_TYPE) ./cmd/shield-agent
	go $(BUILD_TYPE) ./cmd/shield-schema
	go $(BUILD_TYPE) ./cmd/shield

# Building the Shield CLI *only*
shield-cli:
	go $(BUILD_TYPE) ./cmd/shield

# Building Plugins
plugin: plugins
plugins:
	go $(BUILD_TYPE) ./plugin/fs
	go $(BUILD_TYPE) ./plugin/docker-postgres
	go $(BUILD_TYPE) ./plugin/dummy
	go $(BUILD_TYPE) ./plugin/elasticsearch
	go $(BUILD_TYPE) ./plugin/postgres
	go $(BUILD_TYPE) ./plugin/redis-broker
	go $(BUILD_TYPE) ./plugin/s3
	go $(BUILD_TYPE) ./plugin/mysql
	go $(BUILD_TYPE) ./plugin/xtrabackup
	go $(BUILD_TYPE) ./plugin/rabbitmq-broker
	go $(BUILD_TYPE) ./plugin/scality
	go $(BUILD_TYPE) ./plugin/consul
	go $(BUILD_TYPE) ./plugin/mongo


# Run tests with coverage tracking, writing output to coverage/
coverage: agent.cov db.cov plugin.cov supervisor.cov timespec.cov
%.cov:
	@mkdir -p coverage
	@go test -coverprofile coverage/$@ ./$*

report:
	go tool cover -html=coverage/$(FOR).cov

fixmes: fixme
fixme:
	@grep -rn FIXME * | grep -v Godeps/ | grep -v README.md | grep --color FIXME || echo "No FIXMES!  YAY!"

dev: shield
	./bin/testdev

# Deferred: Naming plugins individually, e.g. make plugin dummy
# Deferred: Looping through plugins instead of listing them

restore-deps:
	godep restore ./...

save-deps:
	godep save ./...

ARTIFACTS := artifacts/shield-server-{{.OS}}-{{.Arch}}
LDFLAGS := -X main.Version=$(VERSION)
release:
	@echo "Checking that VERSION was defined in the calling environment"
	@test -n "$(VERSION)"
	@echo "OK.  VERSION=$(VERSION)"

	gox -osarch="linux/amd64" -ldflags="$(LDFLAGS)" --output="$(ARTIFACTS)/plugins/fs"                ./plugin/fs
	gox -osarch="linux/amd64" -ldflags="$(LDFLAGS)" --output="$(ARTIFACTS)/plugins/docker-postgres"   ./plugin/docker-postgres
	gox -osarch="linux/amd64" -ldflags="$(LDFLAGS)" --output="$(ARTIFACTS)/plugins/dummy"             ./plugin/dummy
	gox -osarch="linux/amd64" -ldflags="$(LDFLAGS)" --output="$(ARTIFACTS)/plugins/elasticsearch"     ./plugin/elasticsearch
	gox -osarch="linux/amd64" -ldflags="$(LDFLAGS)" --output="$(ARTIFACTS)/plugins/postgres"          ./plugin/postgres
	gox -osarch="linux/amd64" -ldflags="$(LDFLAGS)" --output="$(ARTIFACTS)/plugins/redis-broker"      ./plugin/redis-broker
	gox -osarch="linux/amd64" -ldflags="$(LDFLAGS)" --output="$(ARTIFACTS)/plugins/s3"                ./plugin/s3
	gox -osarch="linux/amd64" -ldflags="$(LDFLAGS)" --output="$(ARTIFACTS)/plugins/mysql"             ./plugin/mysql
	gox -osarch="linux/amd64" -ldflags="$(LDFLAGS)" --output="$(ARTIFACTS)/plugins/rabbitmq-broker"   ./plugin/rabbitmq-broker
	gox -osarch="linux/amd64" -ldflags="$(LDFLAGS)" --output="$(ARTIFACTS)/plugins/scality"           ./plugin/scality
<<<<<<< HEAD
	gox -osarch="linux/amd64" -ldflags="$(LDFLAGS)" --output="$(ARTIFACTS)/plugins/consul"           ./plugin/consul
	gox -osarch="linux/amd64" -ldflags="$(LDFLAGS)" --output="$(ARTIFACTS)/plugins/mongo"             ./plugin/mongo
=======
	gox -osarch="linux/amd64" -ldflags="$(LDFLAGS)" --output="$(ARTIFACTS)/plugins/consul"            ./plugin/consul
	gox -osarch="linux/amd64" -ldflags="$(LDFLAGS)" --output="$(ARTIFACTS)/plugins/xtrabackup"        ./plugin/xtrabackup
>>>>>>> fe32f51c

	gox -osarch="linux/amd64" -ldflags="$(LDFLAGS)" --output="$(ARTIFACTS)/agent/shield-agent"        ./cmd/shield-agent

	gox -osarch="linux/amd64" -ldflags="$(LDFLAGS)" --output="$(ARTIFACTS)/cli/shield"                ./cmd/shield

	CGO_ENABLED=1 gox -osarch="linux/amd64" -ldflags="$(LDFLAGS)" --output="$(ARTIFACTS)/daemon/shield-schema" ./cmd/shield-schema
	CGO_ENABLED=1 gox -osarch="linux/amd64" -ldflags="$(LDFLAGS)" --output="$(ARTIFACTS)/daemon/shieldd"       ./cmd/shieldd

	cd artifacts && for x in shield-server-*; do cp -a ../webui/ $$x/webui; cp ../bin/shield-pipe $$x/daemon; tar -czvf $$x.tar.gz $$x; rm -r $$x;  done

.PHONY: shield<|MERGE_RESOLUTION|>--- conflicted
+++ resolved
@@ -93,13 +93,9 @@
 	gox -osarch="linux/amd64" -ldflags="$(LDFLAGS)" --output="$(ARTIFACTS)/plugins/mysql"             ./plugin/mysql
 	gox -osarch="linux/amd64" -ldflags="$(LDFLAGS)" --output="$(ARTIFACTS)/plugins/rabbitmq-broker"   ./plugin/rabbitmq-broker
 	gox -osarch="linux/amd64" -ldflags="$(LDFLAGS)" --output="$(ARTIFACTS)/plugins/scality"           ./plugin/scality
-<<<<<<< HEAD
-	gox -osarch="linux/amd64" -ldflags="$(LDFLAGS)" --output="$(ARTIFACTS)/plugins/consul"           ./plugin/consul
 	gox -osarch="linux/amd64" -ldflags="$(LDFLAGS)" --output="$(ARTIFACTS)/plugins/mongo"             ./plugin/mongo
-=======
 	gox -osarch="linux/amd64" -ldflags="$(LDFLAGS)" --output="$(ARTIFACTS)/plugins/consul"            ./plugin/consul
 	gox -osarch="linux/amd64" -ldflags="$(LDFLAGS)" --output="$(ARTIFACTS)/plugins/xtrabackup"        ./plugin/xtrabackup
->>>>>>> fe32f51c
 
 	gox -osarch="linux/amd64" -ldflags="$(LDFLAGS)" --output="$(ARTIFACTS)/agent/shield-agent"        ./cmd/shield-agent
 
